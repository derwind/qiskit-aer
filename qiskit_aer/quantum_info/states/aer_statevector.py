# This code is part of Qiskit.
#
# (C) Copyright IBM 2017, 2019, 2020, 2021, 2022.
#
# This code is licensed under the Apache License, Version 2.0. You may
# obtain a copy of this license in the LICENSE.txt file in the root directory
# of this source tree or at http://www.apache.org/licenses/LICENSE-2.0.
#
# Any modifications or derivative works of this code must retain this
# copyright notice, and modified files need to carry a notice indicating
# that they have been altered from the originals.

"""
Statevector quantum state class.
"""
import copy
import numpy as np

from qiskit.circuit import QuantumCircuit, Instruction
from qiskit.quantum_info.states import Statevector

from qiskit_aer import AerSimulator
from .aer_state import AerState
from ...backends.aerbackend import AerError
from ...backends.backend_utils import BASIS_GATES


class AerStatevector(Statevector):
    """AerStatevector class

    This class inherits :class:`Statevector`, which stores probability amplitudes
    in its `ndarray`. class:`AerStatevector` generates this `ndarray` by using the
    same runtime with :class:`AerSimulator`.
    """

    def __init__(self, data, dims=None, **configs):
        """
        Args:
            data (np.array or list or Statevector or AerStatevector or QuantumCircuit or
                  qiskit.circuit.Instruction):
                Data from which the statevector can be constructed. This can be either a complex
                vector, another statevector or a ``QuantumCircuit`` or ``Instruction``
                (``Operator`` is not supportted in the current implementation).  If the data is
                a circuit or instruction, the statevector is constructed by assuming that all
                qubits are initialized to the zero state.
            dims (int or tuple or list): Optional. The subsystem dimension of
                                         the state (See additional information).
            configs (kwargs): configurations of :class:`AerSimulator`. `method` configuration must
                be `statevector` or `matrix_product_state`.

        Raises:
            AerError: if input data is not valid.

        Additional Information:
            The ``dims`` kwarg is used to ``Statevector`` constructor.

        """
        if '_aer_state' in configs:
            self._aer_state = configs.pop('_aer_state')
        else:
            if 'method' not in configs:
                configs['method'] = 'statevector'
            elif configs['method'] not in ('statevector', 'matrix_product_state'):
                method = configs['method']
                raise AerError(f'Method {method} is not supported')
            if isinstance(data, (QuantumCircuit, Instruction)):
                data, aer_state = AerStatevector._from_instruction(data, None, configs)
            elif isinstance(data, list):
                data, aer_state = AerStatevector._from_ndarray(np.array(data, dtype=complex),
                                                               configs)
            elif isinstance(data, np.ndarray):
                data, aer_state = AerStatevector._from_ndarray(data, configs)
            elif isinstance(data, AerStatevector):
                aer_state = data._aer_state
                if dims is None:
                    dims = data._op_shape._dims_l
                data = data._data.copy()
            elif isinstance(data, Statevector):
                data, aer_state = AerStatevector._from_ndarray(np.array(data.data, dtype=complex),
                                                               configs)
            else:
                raise AerError(f'Input data is not supported: type={data.__class__}, data={data}')

            self._aer_state = aer_state

        super().__init__(data, dims=dims)

        self._result = None
        self._configs = configs

    def seed(self, value=None):
        """Set the seed for the quantum state RNG."""
        if value is None or isinstance(value, int):
            self._aer_state.set_seed(value)
        else:
            raise AerError(f'This seed is not supported: type={value.__class__}, value={value}')

    def _last_result(self):
        if self._result is None:
            self._result = self._aer_state.last_result()
        return self._result

    def metadata(self):
        """Return result metadata of an operation that executed lastly."""
        if self._last_result() is None:
            raise AerError('AerState was not used and metdata does not exist.')
        return self._last_result()['metadata']

    def __copy__(self):
        return copy.deepcopy(self)

    def __deepcopy__(self, _memo=None):
        ret = AerStatevector(self._data.copy(), **self._configs)
        ret._op_shape = copy.deepcopy(self._op_shape)
        ret._rng_generator = copy.deepcopy(self._rng_generator)
        return ret

    def conjugate(self):
        return AerStatevector(np.conj(self._data), dims=self.dims())

    def sample_memory(self, shots, qargs=None):
        if qargs is None:
            qubits = np.arange(self._aer_state.num_qubits)
        else:
            qubits = np.array(qargs)
        self._aer_state.close()

<<<<<<< HEAD
        configs = self._aer_state.configuration()
        if 'seed_simulator' in configs:
            configs['seed_simulator'] = int(configs['seed_simulator']) + 1
        self._aer_state = AerState(**configs)

=======
        self._aer_state.renew()
>>>>>>> d0516b63
        self._aer_state.initialize(self._data, copy=False)

        samples = self._aer_state.sample_memory(qubits, shots)
        self._data = self._aer_state.move_to_ndarray()
        return samples

    @staticmethod
    def _from_ndarray(init_data, configs):
        aer_state = AerState()

        options = AerSimulator._default_options()
        for config_key, config_value in configs.items():
            if options.get(config_key):
                aer_state.configure(config_key, config_value)

        if len(init_data) == 0:
            raise AerError('initial data must be larger than 0')

        num_qubits = int(np.log2(len(init_data)))

        aer_state.allocate_qubits(num_qubits)
        aer_state.initialize(data=init_data)

        return aer_state.move_to_ndarray(), aer_state

    @classmethod
    def from_instruction(cls, instruction):
        return AerStatevector(instruction)

    @staticmethod
    def _from_instruction(inst, init_data, configs):
        aer_state = AerState()

        for config_key, config_value in configs.items():
            aer_state.configure(config_key, config_value)

        if 'method' in configs:
            method = configs['method']
        else:
            method = 'statevector'
            aer_state.configure('method', method)

        basis_gates = BASIS_GATES[method]

        aer_state.allocate_qubits(inst.num_qubits)
        num_qubits = inst.num_qubits

        if init_data is not None:
            aer_state.initialize(data=init_data, copy=True)
        else:
            aer_state.initialize()

        if isinstance(inst, QuantumCircuit) and inst.global_phase != 0:
            aer_state.apply_global_phase(inst.global_phase)

        if isinstance(inst, QuantumCircuit):
            AerStatevector._aer_evolve_circuit(aer_state, inst, range(num_qubits), basis_gates)
        else:
            AerStatevector._aer_evolve_instruction(aer_state, inst, range(num_qubits), basis_gates)

        return aer_state.move_to_ndarray(), aer_state

    @staticmethod
    def _aer_evolve_circuit(aer_state, circuit, qubits, basis_gates=None):
        """Apply circuit into aer_state"""
        for instruction in circuit.data:
            if instruction.clbits:
                raise AerError(
                    f"Cannot apply instruction with classical bits: {instruction.operation.name}"
                )
            inst = instruction.operation
            qargs = instruction.qubits
            AerStatevector._aer_evolve_instruction(aer_state, inst,
                                                   [qubits[circuit.find_bit(qarg).index]
                                                    for qarg in qargs], basis_gates)

    @staticmethod
    def _aer_evolve_instruction(aer_state, inst, qubits, basis_gates=None):
        """Apply instruction into aer_state"""

        params = inst.params
        applied = True

        if basis_gates and inst.name in basis_gates:
            if inst.name in ['u3', 'u']:
                aer_state.apply_u(qubits[0], params[0], params[1], params[2])
            elif inst.name == 'h':
                aer_state.apply_h(qubits[0])
            elif inst.name == 'x':
                aer_state.apply_x(qubits[0])
            elif inst.name == 'cx':
                aer_state.apply_cx(qubits[0], qubits[1])
            elif inst.name == 'y':
                aer_state.apply_y(qubits[0])
            elif inst.name == 'cy':
                aer_state.apply_cy(qubits[0], qubits[1])
            elif inst.name == 'z':
                aer_state.apply_z(qubits[0])
            elif inst.name == 'cz':
                aer_state.apply_cz(qubits[0], qubits[1])
            elif inst.name == 'unitary':
                aer_state.apply_unitary(qubits, inst.params[0])
            elif inst.name == 'diagonal':
                aer_state.apply_diagonal(qubits, inst.params)
            elif inst.name == 'cu':
                aer_state.apply_cu(qubits[0], qubits[1], params[0], params[1], params[2], params[3])
            elif inst.name == 'mcu':
                aer_state.apply_mcu(qubits[0:len(qubits) - 1], qubits[len(qubits) - 1],
                                    params[0], params[1], params[2], params[3])
            elif inst.name in 'mcx':
                aer_state.apply_mcx(qubits[0:len(qubits) - 1], qubits[len(qubits) - 1])
            elif inst.name in 'mcy':
                aer_state.apply_mcy(qubits[0:len(qubits) - 1], qubits[len(qubits) - 1])
            elif inst.name in 'mcz':
                aer_state.apply_mcz(qubits[0:len(qubits) - 1], qubits[len(qubits) - 1])
            elif inst.name == 'id':
                pass
            else:
                applied = False
        elif inst.name == 'kraus':
            aer_state.apply_kraus(qubits, inst.params)
        elif inst.name == 'reset':
            aer_state.apply_reset(qubits)
        elif inst.name == 'barrier':
            pass
        else:
            applied = False

        if not applied:
            definition = inst.definition
            if definition is inst or definition is None:
                raise AerError('cannot decompose ' + inst.name)
            AerStatevector._aer_evolve_circuit(aer_state, definition, qubits, basis_gates)

    @classmethod
    def from_label(cls, label):
        return AerStatevector(Statevector.from_label(label)._data)

    @staticmethod
    def from_int(i, dims):
        size = np.product(dims)
        state = np.zeros(size, dtype=complex)
        state[i] = 1.0
        return AerStatevector(state, dims=dims)<|MERGE_RESOLUTION|>--- conflicted
+++ resolved
@@ -125,15 +125,7 @@
             qubits = np.array(qargs)
         self._aer_state.close()
 
-<<<<<<< HEAD
-        configs = self._aer_state.configuration()
-        if 'seed_simulator' in configs:
-            configs['seed_simulator'] = int(configs['seed_simulator']) + 1
-        self._aer_state = AerState(**configs)
-
-=======
         self._aer_state.renew()
->>>>>>> d0516b63
         self._aer_state.initialize(self._data, copy=False)
 
         samples = self._aer_state.sample_memory(qubits, shots)
