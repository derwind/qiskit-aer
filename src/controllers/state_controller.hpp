--- conflicted
+++ resolved
@@ -568,6 +568,15 @@
     msg << "this AerState has already been initialized." << std::endl;
     throw std::runtime_error(msg.str());
   }
+};
+
+void AerState::set_random_seed() {
+  set_seed(std::random_device()());
+};
+
+void AerState::set_seed(int_t seed) {
+  seed_ = seed;
+  rng_.set_seed(seed);
 };
 
 reg_t AerState::allocate_qubits(uint_t num_qubits) {
@@ -697,25 +706,13 @@
 
   state_->initialize_qreg(num_of_qubits_);
   state_->initialize_creg(num_of_qubits_, num_of_qubits_);
+  rng_.set_seed(seed_);
 
   clear_ops();
   initialized_ = true;
 };
 
-<<<<<<< HEAD
 reg_t AerState::initialize_statevector(uint_t num_of_qubits, complex_t* data, bool copy) {
-=======
-void AerState::set_random_seed() {
-  set_seed(std::random_device()());
-};
-
-void AerState::set_seed(int_t seed) {
-  seed_ = seed;
-  rng_.set_seed(seed);
-};
-
-reg_t AerState::allocate_qubits(uint_t num_qubits) {
->>>>>>> 0b96118f
   assert_not_initialized();
 
   num_of_qubits_ = num_of_qubits;
@@ -740,7 +737,6 @@
 
   state->initialize_qreg(num_of_qubits_, std::move(qv));
   state->initialize_creg(num_of_qubits_, num_of_qubits_);
-
   initialized_ = true;
 
   reg_t ret;
@@ -775,12 +771,7 @@
 
   state->initialize_qreg(num_of_qubits_, std::move(dm));
   state->initialize_creg(num_of_qubits_, num_of_qubits_);
-<<<<<<< HEAD
-
-=======
-  state->initialize_statevector(num_of_qubits_, std::move(qv));
-  state_ = state;
->>>>>>> 0b96118f
+
   initialized_ = true;
 
   reg_t ret;
