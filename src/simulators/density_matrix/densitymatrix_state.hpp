/**
 * This code is part of Qiskit.
 *
 * (C) Copyright IBM 2018, 2019.
 *
 * This code is licensed under the Apache License, Version 2.0. You may
 * obtain a copy of this license in the LICENSE.txt file in the root directory
 * of this source tree or at http://www.apache.org/licenses/LICENSE-2.0.
 *
 * Any modifications or derivative works of this code must retain this
 * copyright notice, and modified files need to carry a notice indicating
 * that they have been altered from the originals.
 */

#ifndef _aer_densitymatrix_state_hpp
#define _aer_densitymatrix_state_hpp

#include <algorithm>
#define _USE_MATH_DEFINES
#include <math.h>

#include "densitymatrix.hpp"
#include "framework/json.hpp"
#include "framework/opset.hpp"
#include "framework/utils.hpp"
#include "simulators/state_chunk.hpp"
#ifdef AER_THRUST_SUPPORTED
#include "densitymatrix_thrust.hpp"
#endif

namespace AER {

namespace DensityMatrix {

using OpType = Operations::OpType;

// OpSet of supported instructions
const Operations::OpSet StateOpSet(
    // Op types
    {OpType::gate, OpType::measure,
     OpType::reset, OpType::snapshot,
     OpType::barrier, OpType::bfunc, OpType::qerror_loc,
     OpType::roerror, OpType::matrix,
     OpType::diagonal_matrix, OpType::kraus,
     OpType::superop, OpType::set_statevec,
     OpType::set_densmat, OpType::save_expval,
     OpType::save_expval_var, OpType::save_densmat,
     OpType::save_probs, OpType::save_probs_ket,
     OpType::save_amps_sq, OpType::save_state,
     OpType::jump, OpType::mark
    },
    // Gates
    {"U",    "CX",  "u1", "u2",  "u3", "u",   "cx",   "cy",  "cz",
     "swap", "id",  "x",  "y",   "z",  "h",   "s",    "sdg", "t",
     "tdg",  "ccx", "r",  "rx",  "ry", "rz",  "rxx",  "ryy", "rzz",
     "rzx",  "p",   "cp", "cu1", "sx", "sxdg", "x90", "delay", "pauli"},
    // Snapshots
    {"density_matrix", "memory", "register", "probabilities",
     "probabilities_with_variance", "expectation_value_pauli",
     "expectation_value_pauli_with_variance"});

// Allowed gates enum class
enum class Gates {
  u1, u2, u3, r, rx,ry, rz, id, x, y, z, h, s, sdg, sx, sxdg, t, tdg,
  cx, cy, cz, swap, rxx, ryy, rzz, rzx, ccx, cp, pauli
};

// Allowed snapshots enum class
enum class Snapshots {
  cmemory, cregister,
  densitymatrix,
  probs, probs_var,
  expval_pauli, expval_pauli_var
  /* TODO: The following expectation value snapshots still need to be
     implemented */
  //,expval_matrix, expval_matrix_var
};

//=========================================================================
// DensityMatrix State subclass
//=========================================================================

template <class densmat_t = QV::DensityMatrix<double>>
class State : public QuantumState::StateChunk<densmat_t> {
public:
  using BaseState = QuantumState::StateChunk<densmat_t>;

  State() : BaseState(StateOpSet) {}
  virtual ~State() = default;

  //-----------------------------------------------------------------------
  // Base class overrides
  //-----------------------------------------------------------------------

  // Return the string name of the State class
  virtual std::string name() const override { return densmat_t::name(); }

  // Apply an operation
  // If the op is not in allowed_ops an exeption will be raised.
  virtual void apply_op(const int_t iChunk, const Operations::Op &op,
                        ExperimentResult &result,
                        RngEngine &rng,
                        bool final_op = false) override;

  // Initializes an n-qubit state to the all |0> state
  virtual void initialize_qreg(uint_t num_qubits) override;

  // Returns the required memory for storing an n-qubit state in megabytes.
  // For this state the memory is indepdentent of the number of ops
  // and is approximately 16 * 1 << num_qubits bytes
  virtual size_t
  required_memory_mb(uint_t num_qubits,
                     const std::vector<Operations::Op> &ops) const override;

  // Load the threshold for applying OpenMP parallelization
  // if the controller/engine allows threads for it
  virtual void set_config(const json_t &config) override;

  // Sample n-measurement outcomes without applying the measure operation
  // to the system state
  virtual std::vector<reg_t> sample_measure(const reg_t &qubits, uint_t shots,
                                            RngEngine &rng) override;


  //-----------------------------------------------------------------------
  // Additional methods
  //-----------------------------------------------------------------------

  // Initializes to a specific n-qubit state
  virtual void initialize_qreg(uint_t num_qubits, densmat_t &&state);

  // Initialize OpenMP settings for the underlying DensityMatrix class
  void initialize_omp();

  auto move_to_matrix(const int_t iChunk);
  auto copy_to_matrix(const int_t iChunk);

protected:
  template <typename list_t>
  void initialize_from_vector(const int_t iChunk, const list_t &vec);

  //-----------------------------------------------------------------------
  // Apply instructions
  //-----------------------------------------------------------------------
  //apply op to multiple shots , return flase if op is not supported to execute in a batch
  bool apply_batched_op(const int_t iChunk, const Operations::Op &op,
                                ExperimentResult &result,
                                std::vector<RngEngine> &rng,
                                bool final_op = false) override;

  // Applies a sypported Gate operation to the state class.
  // If the input is not in allowed_gates an exeption will be raised.
  void apply_gate(const int_t iChunk, const Operations::Op &op);

  //apply (multi) control gate by statevector
  void apply_gate_statevector(const int_t iChunk, const Operations::Op &op);

  // Measure qubits and return a list of outcomes [q0, q1, ...]
  // If a state subclass supports this function it then "measure"
  // should be contained in the set returned by the 'allowed_ops'
  // method.
  virtual void apply_measure(const int_t iChunk, const reg_t &qubits, const reg_t &cmemory,
                             const reg_t &cregister, RngEngine &rng);

  // Reset the specified qubits to the |0> state by tracing out qubits
  void apply_reset(const int_t iChunk, const reg_t &qubits);

  // Apply a supported snapshot instruction
  // If the input is not in allowed_snapshots an exeption will be raised.
  virtual void apply_snapshot(const int_t iChunk, const Operations::Op &op,
                              ExperimentResult &result,
                              bool last_op = false);

  // Apply a matrix to given qubits (identity on all other qubits)
  void apply_matrix(const int_t iChunk, const reg_t &qubits, const cmatrix_t &mat);

  // Apply a vectorized matrix to given qubits (identity on all other qubits)
  void apply_matrix(const int_t iChunk, const reg_t &qubits, const cvector_t &vmat);

  //apply diagonal matrix
  void apply_diagonal_unitary_matrix(const int_t iChunk, const reg_t &qubits, const cvector_t & diag);

  // Apply a Kraus error operation
  void apply_kraus(const int_t iChunk, const reg_t &qubits, const std::vector<cmatrix_t> &kraus);

  // Apply an N-qubit Pauli gate
  void apply_pauli(const int_t iChunk, const reg_t &qubits, const std::string &pauli);

  // apply phase
  void apply_phase(const int_t iChunk, const uint_t qubit, const complex_t phase);
  void apply_phase(const int_t iChunk, const reg_t& qubits, const complex_t phase);

  //-----------------------------------------------------------------------
  // Save data instructions
  //-----------------------------------------------------------------------

  // Save the current full density matrix
  void apply_save_state(const int_t iChunk, const Operations::Op &op,
                        ExperimentResult &result,
                        bool last_op = false);

  // Save the current density matrix or reduced density matrix
  void apply_save_density_matrix(const int_t iChunk, const Operations::Op &op,
                                 ExperimentResult &result,
                                 bool last_op = false);

  // Helper function for computing expectation value
  void apply_save_probs(const int_t iChunk, const Operations::Op &op,
                        ExperimentResult &result);

  // Helper function for saving amplitudes squared
  void apply_save_amplitudes_sq(const int_t iChunk, const Operations::Op &op,
                                ExperimentResult &result);

  // Helper function for computing expectation value
  virtual double expval_pauli(const int_t iChunk, const reg_t &qubits,
                              const std::string& pauli) override;

  // Return the reduced density matrix for the simulator
  cmatrix_t reduced_density_matrix(const int_t iChunk, const reg_t &qubits, bool last_op = false);
  cmatrix_t reduced_density_matrix_helper(const int_t iChunk, const reg_t &qubits,
                                          const reg_t &qubits_sorted);

  //-----------------------------------------------------------------------
  // Measurement Helpers
  //-----------------------------------------------------------------------

  // Return vector of measure probabilities for specified qubits
  // If a state subclass supports this function it then "measure"
  // should be contained in the set returned by the 'allowed_ops'
  // method.
  // TODO: move to private (no longer part of base class)
  rvector_t measure_probs(const int_t iChunk, const reg_t &qubits) const;

  // Sample the measurement outcome for qubits
  // return a pair (m, p) of the outcome m, and its corresponding
  // probability p.
  // Outcome is given as an int: Eg for two-qubits {q0, q1} we have
  // 0 -> |q1 = 0, q0 = 0> state
  // 1 -> |q1 = 0, q0 = 1> state
  // 2 -> |q1 = 1, q0 = 0> state
  // 3 -> |q1 = 1, q0 = 1> state
  std::pair<uint_t, double> sample_measure_with_prob(const int_t iChunk, const reg_t &qubits,
                                                     RngEngine &rng);

  void measure_reset_update(const int_t iChunk, const std::vector<uint_t> &qubits,
                            const uint_t final_state, const uint_t meas_state,
                            const double meas_prob);

  //-----------------------------------------------------------------------
  // Special snapshot types
  //
  // IMPORTANT: These methods are not marked const to allow modifying state
  // during snapshot, but after the snapshot is applied the simulator
  // should be left in the pre-snapshot state.
  //-----------------------------------------------------------------------

  // Snapshot reduced density matrix
  void snapshot_density_matrix(const int_t iChunk, const Operations::Op &op,
                               ExperimentResult &result,
                               bool last_op = false);

  // Snapshot current qubit probabilities for a measurement (average)
  void snapshot_probabilities(const int_t iChunk, const Operations::Op &op, ExperimentResult &result,
                              bool variance);

  // Snapshot the expectation value of a Pauli operator
  void snapshot_pauli_expval(const int_t iChunk, const Operations::Op &op, ExperimentResult &result,
                             bool variance);

  // Snapshot the expectation value of a matrix operator
  void snapshot_matrix_expval(const int_t iChunk, const Operations::Op &op, ExperimentResult &result,
                              bool variance);

  //-----------------------------------------------------------------------
  // Single-qubit gate helpers
  //-----------------------------------------------------------------------

  // Apply a waltz gate specified by parameters u3(theta, phi, lambda)
  void apply_gate_u3(const int_t iChunk, const uint_t qubit, const double theta, const double phi,
                     const double lambda);

  //-----------------------------------------------------------------------
  // Config Settings
  //-----------------------------------------------------------------------

  // OpenMP qubit threshold
  // NOTE: This is twice the number of qubits in the DensityMatrix since it
  // refers to the equivalent qubit number in the underlying QubitVector class
  int omp_qubit_threshold_ = 14;

  // Threshold for chopping small values to zero in JSON
  double json_chop_threshold_ = 1e-10;

  // Table of allowed gate names to gate enum class members
  const static stringmap_t<Gates> gateset_;

  // Table of allowed snapshot types to enum class members
  const static stringmap_t<Snapshots> snapshotset_;

  //scale for density matrix = 2
  //this function is used in the base class to scale chunk qubits for multi-chunk distribution
  int qubit_scale(void) override
  {
    return 2;
  }

  //-----------------------------------------------------------------------
  //Functions for multi-chunk distribution
  //-----------------------------------------------------------------------
  //swap between chunks
  void apply_chunk_swap(const reg_t &qubits) override;

  //apply multiple swaps between chunks
  void apply_multi_chunk_swap(const reg_t &qubits) override;
};

//=========================================================================
// Implementation: Allowed ops and gateset
//=========================================================================

template <class densmat_t>
const stringmap_t<Gates> State<densmat_t>::gateset_({
    // Single qubit gates
    {"delay", Gates::id},// Delay gate
    {"id", Gates::id},   // Pauli-Identity gate
    {"x", Gates::x},     // Pauli-X gate
    {"y", Gates::y},     // Pauli-Y gate
    {"z", Gates::z},     // Pauli-Z gate
    {"s", Gates::s},     // Phase gate (aka sqrt(Z) gate)
    {"sdg", Gates::sdg}, // Conjugate-transpose of Phase gate
    {"h", Gates::h},     // Hadamard gate (X + Z / sqrt(2))
    {"t", Gates::t},     // T-gate (sqrt(S))
    {"tdg", Gates::tdg}, // Conjguate-transpose of T gate
    {"x90", Gates::sx},  // Pi/2 X (equiv to Sqrt(X) gate)
    {"sx", Gates::sx},   // Sqrt(X) gate
    {"sxdg", Gates::sxdg},// Inverse Sqrt(X) gate
    {"r", Gates::r},     // R rotation gate
    {"rx", Gates::rx},   // Pauli-X rotation gate
    {"ry", Gates::ry},   // Pauli-Y rotation gate
    {"rz", Gates::rz},   // Pauli-Z rotation gate
    // Waltz Gates
    {"p", Gates::u1},  // Phase gate
    {"u1", Gates::u1}, // zero-X90 pulse waltz gate
    {"u2", Gates::u2}, // single-X90 pulse waltz gate
    {"u3", Gates::u3}, // two X90 pulse waltz gate
    {"u", Gates::u3}, // two X90 pulse waltz gate
    {"U", Gates::u3},  // two X90 pulse waltz gate
    // Two-qubit gates
    {"CX", Gates::cx},     // Controlled-X gate (CNOT)
    {"cx", Gates::cx},     // Controlled-X gate (CNOT)
    {"cy", Gates::cy},     // Controlled-Y gate
    {"cz", Gates::cz},     // Controlled-Z gate
    {"cp", Gates::cp},     // Controlled-Phase gate
    {"cu1", Gates::cp},    // Controlled-Phase gate
    {"swap", Gates::swap}, // SWAP gate
    {"rxx", Gates::rxx},   // Pauli-XX rotation gate
    {"ryy", Gates::ryy},   // Pauli-YY rotation gate
    {"rzz", Gates::rzz},   // Pauli-ZZ rotation gate
    {"rzx", Gates::rzx},   // Pauli-ZX rotation gate
    // Three-qubit gates
    {"ccx", Gates::ccx},   // Controlled-CX gate (Toffoli)
    // Pauli gate
    {"pauli", Gates::pauli} // Multi-qubit Pauli gate
});

template <class densmat_t>
const stringmap_t<Snapshots> State<densmat_t>::snapshotset_(
    {{"density_matrix", Snapshots::densitymatrix},
     {"probabilities", Snapshots::probs},
     {"probabilities_with_variance", Snapshots::probs_var},
     {"memory", Snapshots::cmemory},
     {"register", Snapshots::cregister},
     {"expectation_value_pauli", Snapshots::expval_pauli},
     {"expectation_value_pauli_with_variance", Snapshots::expval_pauli_var}});

//=========================================================================
// Implementation: Base class method overrides
//=========================================================================

//-------------------------------------------------------------------------
// Initialization
//-------------------------------------------------------------------------
template <class densmat_t>
void State<densmat_t>::initialize_qreg(uint_t num_qubits)
{
  if(BaseState::qregs_.size() == 0)
    BaseState::allocate(num_qubits,num_qubits,1);
  initialize_omp();

  for(int_t i=0;i<BaseState::qregs_.size();i++){
    BaseState::qregs_[i].set_num_qubits(BaseState::chunk_bits_);
  }

  if(BaseState::multi_chunk_distribution_){
    if(BaseState::chunk_omp_parallel_ && BaseState::num_groups_ > 0){
#pragma omp parallel for
      for(int_t ig=0;ig<BaseState::num_groups_;ig++){
        for(int_t iChunk = BaseState::top_chunk_of_group_[ig];iChunk < BaseState::top_chunk_of_group_[ig + 1];iChunk++){
          if(BaseState::global_chunk_index_ + iChunk == 0){
            BaseState::qregs_[iChunk].initialize();
          }
          else{
            BaseState::qregs_[iChunk].zero();
          }
        }
      }
    }
    else{
      for(int_t i=0;i<BaseState::qregs_.size();i++){
        if(BaseState::global_chunk_index_ + i == 0){
          BaseState::qregs_[i].initialize();
        }
        else{
          BaseState::qregs_[i].zero();
        }
      }
    }
  }
  else{
    for(int_t i=0;i<BaseState::qregs_.size();i++){
      BaseState::qregs_[i].initialize();
    }
  }
}

<<<<<<< HEAD
template <class densmat_t> void State<densmat_t>::initialize_omp()
=======
template <class statevec_t>
void State<statevec_t>::initialize_qreg(uint_t num_qubits, statevec_t &&state) 
{
  if (state.num_qubits() != num_qubits) {
    state.move_to_vector().move_to_buffer();
    throw std::invalid_argument("DensityMatrix::State::initialize_qreg: initial state does not match qubit number");
  }

  if (BaseState::qregs_.size() == 1) {
    BaseState::qregs_[0] = std::move(state);
  } else {
    state.move_to_vector().move_to_buffer();
    throw std::invalid_argument("DensityMatrix::State::initialize_qreg: multi-chunk is not supportted.");
  }
}

template <class densmat_t> void State<densmat_t>::initialize_omp() 
>>>>>>> 83ddef29
{
  uint_t i;
  for(i=0;i<BaseState::qregs_.size();i++){
    BaseState::qregs_[i].set_omp_threshold(omp_qubit_threshold_);
    if (BaseState::threads_ > 0)
      BaseState::qregs_[i].set_omp_threads(BaseState::threads_); // set allowed OMP threads in qubitvector
  }
}

template <class densmat_t>
template <typename list_t>
void State<densmat_t>::initialize_from_vector(const int_t iChunkIn, const list_t &vec)
{
  if((1ull << (BaseState::num_qubits_*2)) == vec.size()){
    BaseState::initialize_from_vector(iChunkIn, vec);
  }
  else if((1ull << (BaseState::num_qubits_*2)) == vec.size() * vec.size()) {
    int_t iChunk;
    if(BaseState::multi_chunk_distribution_){
      if(BaseState::chunk_omp_parallel_ && BaseState::num_groups_ > 0){
#pragma omp parallel for
        for(int_t ig=0;ig<BaseState::num_groups_;ig++){
          for(int_t iChunk = BaseState::top_chunk_of_group_[ig];iChunk < BaseState::top_chunk_of_group_[ig + 1];iChunk++){
            uint_t irow_chunk = ((iChunk + BaseState::global_chunk_index_) >> ((BaseState::num_qubits_ - BaseState::chunk_bits_))) << (BaseState::chunk_bits_);
            uint_t icol_chunk = ((iChunk + BaseState::global_chunk_index_) & ((1ull << ((BaseState::num_qubits_ - BaseState::chunk_bits_)))-1)) << (BaseState::chunk_bits_);

            //copy part of state for this chunk
            uint_t i,row,col;
            list_t vec1(1ull << BaseState::chunk_bits_);
            list_t vec2(1ull << BaseState::chunk_bits_);

            for(i=0;i<(1ull << BaseState::chunk_bits_);i++){
              vec1[i] = vec[(irow_chunk << BaseState::chunk_bits_) + i];
              vec2[i] = std::conj(vec[(icol_chunk << BaseState::chunk_bits_) + i]);
            }
            BaseState::qregs_[iChunk].initialize_from_vector(AER::Utils::tensor_product(vec1, vec2));
          }
        }
      }
      else{
        for(iChunk=0;iChunk<BaseState::qregs_.size();iChunk++){
          uint_t irow_chunk = ((iChunk + BaseState::global_chunk_index_) >> ((BaseState::num_qubits_ - BaseState::chunk_bits_))) << (BaseState::chunk_bits_);
          uint_t icol_chunk = ((iChunk + BaseState::global_chunk_index_) & ((1ull << ((BaseState::num_qubits_ - BaseState::chunk_bits_)))-1)) << (BaseState::chunk_bits_);

          //copy part of state for this chunk
          uint_t i,row,col;
          list_t vec1(1ull << BaseState::chunk_bits_);
          list_t vec2(1ull << BaseState::chunk_bits_);

          for(i=0;i<(1ull << BaseState::chunk_bits_);i++){
            vec1[i] = vec[(irow_chunk << BaseState::chunk_bits_) + i];
            vec2[i] = std::conj(vec[(icol_chunk << BaseState::chunk_bits_) + i]);
          }
          BaseState::qregs_[iChunk].initialize_from_vector(AER::Utils::tensor_product(vec1, vec2));
        }
      }
    }
    else{
      BaseState::qregs_[iChunkIn].initialize_from_vector(AER::Utils::tensor_product(AER::Utils::conjugate(vec), vec));
    }
  }
  else {
    throw std::runtime_error("DensityMatrixChunk::initialize input vector is incorrect length. Expected: " +
                             std::to_string((1ull << (BaseState::num_qubits_*2))) + " Received: " +
                             std::to_string(vec.size()));
  }
}

template <class densmat_t>
auto State<densmat_t>::move_to_matrix(const int_t iChunk)
{
  if(!BaseState::multi_chunk_distribution_)
    // XXX: Temporarily commented out because of compilation errors
    //return BaseState::qregs_[iChunk].move_to_matrix();
    {}
  return BaseState::apply_to_matrix(false);
}

template <class densmat_t>
auto State<densmat_t>::copy_to_matrix(const int_t iChunk)
{
  if(!BaseState::multi_chunk_distribution_)
    return BaseState::qregs_[iChunk].copy_to_matrix();
  return BaseState::apply_to_matrix(true);
}

//-------------------------------------------------------------------------
// Utility
//-------------------------------------------------------------------------

template <class densmat_t>
size_t State<densmat_t>::required_memory_mb(
    uint_t num_qubits, const std::vector<Operations::Op> &ops) const
{
  (void)ops; // avoid unused variable compiler warning
  (void)ops; // avoid unused variable compiler warning
  densmat_t tmp;
  return tmp.required_memory_mb(2*num_qubits);
}

template <class densmat_t>
void State<densmat_t>::set_config(const json_t &config)
{
  BaseState::set_config(config);

  // Set threshold for truncating snapshots
  JSON::get_value(json_chop_threshold_, "chop_threshold", config);
  uint_t i;
  for(i=0;i<BaseState::qregs_.size();i++){
    BaseState::qregs_[i].set_json_chop_threshold(json_chop_threshold_);
  }

  // Set OMP threshold for state update functions
  JSON::get_value(omp_qubit_threshold_, "statevector_parallel_threshold",
                  config);
}


//=========================================================================
// Implementation: apply operations
//=========================================================================

template <class densmat_t>
void State<densmat_t>::apply_op(const int_t iChunk, const Operations::Op &op,
                                 ExperimentResult &result,
                                 RngEngine &rng,
                                 bool final_ops)
{
  if(BaseState::check_conditional(iChunk, op)) {
    switch (op.type) {
      case OpType::barrier:
      case OpType::qerror_loc:
        break;
      case OpType::reset:
        apply_reset(iChunk, op.qubits);
        break;
      case OpType::measure:
        apply_measure(iChunk, op.qubits, op.memory, op.registers, rng);
        break;
      case OpType::bfunc:
        BaseState::cregs_[0].apply_bfunc(op);
        break;
      case OpType::roerror:
        BaseState::cregs_[0].apply_roerror(op, rng);
        break;
      case OpType::gate:
        apply_gate(iChunk, op);
        break;
      case OpType::snapshot:
        apply_snapshot(iChunk, op, result, final_ops);
        break;
      case OpType::matrix:
        apply_matrix(iChunk, op.qubits, op.mats[0]);
        break;
      case OpType::diagonal_matrix:
        apply_diagonal_unitary_matrix(iChunk, op.qubits, op.params);
        break;
      case OpType::superop:
        // XXX: Temporarily commented out because of compilation errors
        //BaseState::qregs_[iChunk].apply_superop_matrix(op.qubits, Utils::vectorize_matrix(op.mats[0]));
        break;
      case OpType::kraus:
        apply_kraus(iChunk, op.qubits, op.mats);
        break;
      case OpType::set_statevec:
        initialize_from_vector(iChunk, op.params);
        break;
      case OpType::set_densmat:
        BaseState::initialize_from_matrix(iChunk, op.mats[0]);
        break;
      case OpType::save_expval:
      case OpType::save_expval_var:
        BaseState::apply_save_expval(iChunk, op, result);
        break;
      case OpType::save_state:
        apply_save_state(iChunk, op, result, final_ops);
        break;
      case OpType::save_densmat:
        apply_save_density_matrix(iChunk, op, result, final_ops);
        break;
      case OpType::save_probs:
      case OpType::save_probs_ket:
        apply_save_probs(iChunk, op, result);
        break;
      case OpType::save_amps_sq:
        apply_save_amplitudes_sq(iChunk, op, result);
        break;
      default:
        throw std::invalid_argument("DensityMatrix::State::invalid instruction \'" +
                                    op.name + "\'.");
    }
  }
}

template <class densmat_t>
bool State<densmat_t>::apply_batched_op(const int_t iChunk, const Operations::Op &op,
                                  ExperimentResult &result,
                                  std::vector<RngEngine> &rng,
                                  bool final_ops)
{
  if(op.conditional)
    BaseState::qregs_[iChunk].set_conditional(op.conditional_reg);

  switch (op.type) {
    case OpType::barrier:
    case OpType::nop:
    case OpType::qerror_loc:
      break;
    case OpType::reset:
      // XXX: Temporarily commented out because of compilation errors
      //BaseState::qregs_[iChunk].apply_reset(op.qubits);
      break;
    case OpType::measure:
      BaseState::qregs_[iChunk].apply_batched_measure(op.qubits,rng,op.memory,op.registers);
      break;
    case OpType::bfunc:
      BaseState::qregs_[iChunk].apply_bfunc(op);
      break;
    case OpType::roerror:
      BaseState::qregs_[iChunk].apply_roerror(op, rng);
      break;
    case OpType::gate:
      apply_gate(iChunk, op);
      break;
    case OpType::matrix:
      apply_matrix(iChunk, op.qubits, op.mats[0]);
      break;
    case OpType::diagonal_matrix:
      // XXX: Temporarily commented out because of compilation errors
      //BaseState::qregs_[iChunk].apply_diagonal_unitary_matrix(op.qubits, op.params);
      break;
    case OpType::superop:
      // XXX: Temporarily commented out because of compilation errors
      //BaseState::qregs_[iChunk].apply_superop_matrix(op.qubits, Utils::vectorize_matrix(op.mats[0]));
      break;
    case OpType::kraus:
      apply_kraus(iChunk, op.qubits, op.mats);
      break;
    default:
      //other operations should be called to indivisual chunks by apply_op
      return false;
  }
  return true;
}

//=========================================================================
// Implementation: Save data
//=========================================================================

template <class densmat_t>
void State<densmat_t>::apply_save_probs(const int_t iChunk, const Operations::Op &op,
                                            ExperimentResult &result)
{
  auto probs = measure_probs(iChunk, op.qubits);
  auto cr = this->creg(BaseState::get_global_shot_index(iChunk));
  if (op.type == OpType::save_probs_ket) {
    result.save_data_average(cr, op.string_params[0],
                             Utils::vec2ket(probs, json_chop_threshold_, 16),
                             op.type, op.save_type);
  } else {
    result.save_data_average(cr, op.string_params[0],
                             std::move(probs), op.type, op.save_type);
  }
}

template <class densmat_t>
void State<densmat_t>::apply_save_amplitudes_sq(const int_t iChunkIn, const Operations::Op &op,
                                                ExperimentResult &result) {
  if (op.int_params.empty()) {
    throw std::invalid_argument("Invalid save_amplitudes_sq instructions (empty params).");
  }
  const int_t size = op.int_params.size();
  rvector_t amps_sq(size);

  if(BaseState::multi_chunk_distribution_){
    int_t iChunk;
#pragma omp parallel for if(BaseState::chunk_omp_parallel_) private(iChunk)
    for(iChunk=0;iChunk<BaseState::qregs_.size();iChunk++){
      uint_t irow,icol;
      irow = (BaseState::global_chunk_index_ + iChunk) >> ((BaseState::num_qubits_ - BaseState::chunk_bits_));
      icol = (BaseState::global_chunk_index_ + iChunk) - (irow << ((BaseState::num_qubits_ - BaseState::chunk_bits_)));
      if(irow != icol)
        continue;

#pragma omp parallel for if (size > pow(2, omp_qubit_threshold_) &&        \
                                 BaseState::threads_ > 1 && !BaseState::chunk_omp_parallel_)  \
                          num_threads(BaseState::threads_)
      for (int_t i = 0; i < size; ++i) {
        uint_t idx = BaseState::mapped_index(op.int_params[i]);
        if(idx >= (irow << BaseState::chunk_bits_) && idx < ((irow+1) << BaseState::chunk_bits_))
          amps_sq[i] = BaseState::qregs_[iChunk].probability(idx - (irow << BaseState::chunk_bits_));
      }
    }
#ifdef AER_MPI
  BaseState::reduce_sum(amps_sq);
#endif
  }
  else{
#pragma omp parallel for if (size > pow(2, omp_qubit_threshold_) &&        \
                                 BaseState::threads_ > 1)                       \
                          num_threads(BaseState::threads_)
    for (int_t i = 0; i < size; ++i) {
      amps_sq[i] = BaseState::qregs_[iChunkIn].probability(op.int_params[i]);
    }
  }
  auto cr = this->creg(BaseState::get_global_shot_index(iChunkIn));
  result.save_data_average(cr, op.string_params[0],
                           std::move(amps_sq), op.type, op.save_type);
}

template <class densmat_t>
double State<densmat_t>::expval_pauli(const int_t iChunk, const reg_t &qubits,
                                      const std::string& pauli)  {
  if(!BaseState::multi_chunk_distribution_)
    return BaseState::qregs_[iChunk].expval_pauli(qubits, pauli);

  reg_t qubits_in_chunk;
  reg_t qubits_out_chunk;
  std::string pauli_in_chunk;
  std::string pauli_out_chunk;
  int_t i,n;
  double expval(0.);

  //get inner/outer chunk pauli string
  n = pauli.size();
  for(i=0;i<n;i++){
    if(qubits[i] < BaseState::chunk_bits_){
      qubits_in_chunk.push_back(qubits[i]);
      pauli_in_chunk.push_back(pauli[n-i-1]);
    }
    else{
      qubits_out_chunk.push_back(qubits[i]);
      pauli_out_chunk.push_back(pauli[n-i-1]);
    }
  }

  int_t nrows = 1ull << ((BaseState::num_qubits_ - BaseState::chunk_bits_));

  if(qubits_out_chunk.size() > 0){  //there are bits out of chunk
    std::complex<double> phase = 1.0;

    std::reverse(pauli_out_chunk.begin(),pauli_out_chunk.end());
    std::reverse(pauli_in_chunk.begin(),pauli_in_chunk.end());

    uint_t x_mask, z_mask, num_y, x_max;
    std::tie(x_mask, z_mask, num_y, x_max) = AER::QV::pauli_masks_and_phase(qubits_out_chunk, pauli_out_chunk);

    z_mask >>= (BaseState::chunk_bits_);
    if(x_mask != 0){
      x_mask >>= (BaseState::chunk_bits_);
      x_max -= (BaseState::chunk_bits_);

      AER::QV::add_y_phase(num_y,phase);

      const uint_t mask_u = ~((1ull << (x_max + 1)) - 1);
      const uint_t mask_l = (1ull << x_max) - 1;

      for(i=0;i<nrows/2;i++){
        uint_t irow = ((i << 1) & mask_u) | (i & mask_l);
        uint_t iChunk = (irow ^ x_mask) + irow * nrows;

        if(BaseState::chunk_index_begin_[BaseState::distributed_rank_] <= iChunk && BaseState::chunk_index_end_[BaseState::distributed_rank_] > iChunk){  //on this process
          double sign = 2.0;
          if (z_mask && (AER::Utils::popcount(irow & z_mask) & 1))
            sign = -2.0;
          // XXX: Temporarily commented out because of compilation errors
          //expval += sign * BaseState::qregs_[iChunk-BaseState::global_chunk_index_].expval_pauli_non_diagonal_chunk(qubits_in_chunk, pauli_in_chunk,phase);
        }
      }
    }
    else{
      for(i=0;i<nrows;i++){
        uint_t iChunk = i * (nrows+1);
        if(BaseState::chunk_index_begin_[BaseState::distributed_rank_] <= iChunk && BaseState::chunk_index_end_[BaseState::distributed_rank_] > iChunk){  //on this process
          double sign = 1.0;
          if (z_mask && (AER::Utils::popcount(i & z_mask) & 1))
            sign = -1.0;
          expval += sign * BaseState::qregs_[iChunk-BaseState::global_chunk_index_].expval_pauli(qubits_in_chunk, pauli_in_chunk,1.0);
        }
      }
    }
  }
  else{ //all bits are inside chunk
    for(i=0;i<nrows;i++){
      uint_t iChunk = i * (nrows+1);
      if(BaseState::chunk_index_begin_[BaseState::distributed_rank_] <= iChunk && BaseState::chunk_index_end_[BaseState::distributed_rank_] > iChunk){  //on this process
        expval += BaseState::qregs_[iChunk-BaseState::global_chunk_index_].expval_pauli(qubits, pauli,1.0);
      }
    }
  }

#ifdef AER_MPI
  BaseState::reduce_sum(expval);
#endif
  return expval;
}

template <class densmat_t>
void State<densmat_t>::apply_save_density_matrix(const int_t iChunk, const Operations::Op &op,
                                                 ExperimentResult &result,
                                                 bool last_op) {
  auto cr = this->creg(BaseState::get_global_shot_index(iChunk));
  result.save_data_average(cr, op.string_params[0],
                           reduced_density_matrix(iChunk, op.qubits, last_op),
                           op.type, op.save_type);
}

template <class densmat_t>
void State<densmat_t>::apply_save_state(const int_t iChunk, const Operations::Op &op,
                                        ExperimentResult &result,
                                        bool last_op)
{
  if (op.qubits.size() != BaseState::num_qubits_) {
    throw std::invalid_argument(
        op.name + " was not applied to all qubits."
        " Only the full state can be saved.");
  }
  // Renamp single data type to average
  Operations::DataSubType save_type;
  switch (op.save_type) {
    case Operations::DataSubType::single:
      save_type = Operations::DataSubType::average;
      break;
    case Operations::DataSubType::c_single:
      save_type = Operations::DataSubType::c_average;
      break;
    default:
      save_type = op.save_type;
  }

  // Default key
  std::string key = (op.string_params[0] == "_method_")
                      ? "density_matrix"
                      : op.string_params[0];
  auto cr = this->creg(BaseState::get_global_shot_index(iChunk));
  if (last_op) {
    // XXX: Temporarily commented out because of compilation errors
    //result.save_data_average(cr, key, move_to_matrix(iChunk),
    //                         OpType::save_densmat, save_type);
  } else {
    // XXX: Temporarily commented out because of compilation errors
    //result.save_data_average(cr, key, copy_to_matrix(iChunk),
    //                         OpType::save_densmat, save_type);
  }
}


template <class densmat_t>
cmatrix_t State<densmat_t>::reduced_density_matrix(const int_t iChunk, const reg_t& qubits, bool last_op)
{
  cmatrix_t reduced_state;

  // Check if tracing over all qubits
  if (qubits.empty()) {
    reduced_state = cmatrix_t(1, 1);
    if(!BaseState::multi_chunk_distribution_){
      // XXX: Temporarily commented out because of compilation errors
      //reduced_state[0] = BaseState::qregs_[iChunk].trace();
    }
    else{
      std::complex<double> sum = 0.0;
      for(int_t i=0;i<BaseState::qregs_.size();i++){
        // XXX: Temporarily commented out because of compilation errors
        //sum += BaseState::qregs_[i].trace();
      }
#ifdef AER_MPI
      BaseState::reduce_sum(sum);
#endif
      reduced_state[0] = sum;
    }
  } else {

    auto qubits_sorted = qubits;
    std::sort(qubits_sorted.begin(), qubits_sorted.end());

    if ((qubits.size() == BaseState::num_qubits_) && (qubits == qubits_sorted)) {
      if (last_op) {
        // XXX: Temporarily commented out because of compilation errors
        //reduced_state = move_to_matrix(iChunk);
      } else {
        // XXX: Temporarily commented out because of compilation errors
        //reduced_state = copy_to_matrix(iChunk);
      }
    } else {
      reduced_state = reduced_density_matrix_helper(iChunk, qubits, qubits_sorted);
    }
  }
  return reduced_state;
}

template <class densmat_t>
cmatrix_t State<densmat_t>::reduced_density_matrix_helper(const int_t iChunkIn, const reg_t &qubits,
                                          const reg_t &qubits_sorted)
{
  if(!BaseState::multi_chunk_distribution_){
    // Get superoperator qubits
    // XXX: Temporarily commented out because of compilation errors
    //const reg_t squbits = BaseState::qregs_[iChunkIn].superop_qubits(qubits);
    //const reg_t squbits_sorted = BaseState::qregs_[iChunkIn].superop_qubits(qubits_sorted);

    // Get dimensions
    const size_t N = qubits.size();
    const size_t DIM = 1ULL << N;
    const int_t VDIM = 1ULL << (2 * N);
    const size_t END = 1ULL << (BaseState::qregs_[iChunkIn].num_qubits() - N);
    const size_t SHIFT = END + 1;

    // Copy vector to host memory
    auto vmat = BaseState::qregs_[iChunkIn].vector();
    cmatrix_t reduced_state(DIM, DIM, false);
    {
      // Fill matrix with first iteration
      // XXX: Temporarily commented out because of compilation errors w.r.t. superop_qubits()
      //const auto inds = QV::indexes(squbits, squbits_sorted, 0);
      //for (int_t i = 0; i < VDIM; ++i) {
      //  reduced_state[i] = std::move(vmat[inds[i]]);
      //}
    }
    // Accumulate with remaning blocks
    for (size_t k = 1; k < END; k++) {
      // XXX: Temporarily commented out because of compilation errors w.r.t. superop_qubits()
      //const auto inds = QV::indexes(squbits, squbits_sorted, k * SHIFT);
      //for (int_t i = 0; i < VDIM; ++i) {
      //  reduced_state[i] += complex_t(std::move(vmat[inds[i]]));
      //}
    }
    return reduced_state;
  }

  int_t iChunk;
  uint_t size = 1ull << (BaseState::chunk_bits_*2);
  uint_t mask = (1ull << (BaseState::chunk_bits_)) - 1;
  uint_t num_threads = BaseState::qregs_[0].get_omp_threads();

  size_t size_required = (sizeof(std::complex<double>) << (qubits.size()*2)) + (sizeof(std::complex<double>) << (BaseState::chunk_bits_*2))*BaseState::num_local_chunks_;
  if((size_required>>20) > Utils::get_system_memory_mb()){
    throw std::runtime_error(std::string("There is not enough memory to store density matrix"));
  }
  cmatrix_t reduced_state(1ull << qubits.size(),1ull << qubits.size(),true);

  if(BaseState::distributed_rank_ == 0){
    // XXX: Temporarily commented out because of compilation errors
    //auto tmp = BaseState::qregs_[0].copy_to_matrix();
    for(iChunk=0;iChunk<BaseState::num_global_chunks_;iChunk++){
      int_t i;
      uint_t irow_chunk = (iChunk >> ((BaseState::num_qubits_ - BaseState::chunk_bits_))) << BaseState::chunk_bits_;
      uint_t icol_chunk = (iChunk & ((1ull << ((BaseState::num_qubits_ - BaseState::chunk_bits_)))-1)) << BaseState::chunk_bits_;

      if(iChunk < BaseState::num_local_chunks_)
        // XXX: Temporarily commented out because of compilation errors
        //tmp = BaseState::qregs_[iChunk].copy_to_matrix();
        {}
#ifdef AER_MPI
      else
        BaseState::recv_data(tmp.data(),size,0,iChunk);
#endif
#pragma omp parallel for if(num_threads > 1) num_threads(num_threads)
      for(i=0;i<size;i++){
        uint_t irow = (i >> (BaseState::chunk_bits_)) + irow_chunk;
        uint_t icol = (i & mask) + icol_chunk;
        uint_t irow_out = 0;
        uint_t icol_out = 0;
        int j;
        for(j=0;j<qubits.size();j++){
          if((irow >> qubits[j]) & 1){
            irow &= ~(1ull << qubits[j]);
            irow_out += (1ull << j);
          }
          if((icol >> qubits[j]) & 1){
            icol &= ~(1ull << qubits[j]);
            icol_out += (1ull << j);
          }
        }
        if(irow == icol){   //only diagonal base can be reduced
          uint_t idx = ((irow_out) << qubits.size()) + icol_out;
#pragma omp critical
          // XXX: Temporarily commented out because of compilation errors w.r.t copy_to_matrix()
          //reduced_state[idx] += tmp[i];
          ;
        }
      }
    }
  }
  else{
#ifdef AER_MPI
    //send matrices to process 0
    for(iChunk=0;iChunk<BaseState::num_global_chunks_;iChunk++){
      uint_t iProc = BaseState::get_process_by_chunk(iChunk);
      if(iProc == BaseState::distributed_rank_){
        auto tmp = BaseState::qregs_[iChunk-BaseState::global_chunk_index_].copy_to_matrix();
        BaseState::send_data(tmp.data(),size,iChunk,0);
      }
    }
#endif
  }

  return reduced_state;
}

//=========================================================================
// Implementation: Snapshots
//=========================================================================

template <class densmat_t>
void State<densmat_t>::apply_snapshot(const int_t iChunk, const Operations::Op &op,
                                      ExperimentResult &result,
                                      bool last_op) {

  // Look for snapshot type in snapshotset
  auto it = snapshotset_.find(op.name);
  if (it == snapshotset_.end())
    throw std::invalid_argument(
        "DensityMatrixState::invalid snapshot instruction \'" + op.name +
        "\'.");
  switch (it->second) {
    case Snapshots::densitymatrix:
      snapshot_density_matrix(iChunk, op, result, last_op);
      break;
    case Snapshots::cmemory:
      BaseState::snapshot_creg_memory(iChunk, op, result);
      break;
    case Snapshots::cregister:
      BaseState::snapshot_creg_register(iChunk, op, result);
      break;
    case Snapshots::probs:
      // get probs as hexadecimal
      snapshot_probabilities(iChunk, op, result, false);
      break;
    case Snapshots::probs_var:
      // get probs as hexadecimal
      snapshot_probabilities(iChunk, op, result, true);
      break;
    case Snapshots::expval_pauli: {
      snapshot_pauli_expval(iChunk, op, result, false);
    } break;
    case Snapshots::expval_pauli_var: {
      snapshot_pauli_expval(iChunk, op, result, true);
    } break;
    /* TODO
    case Snapshots::expval_matrix: {
      snapshot_matrix_expval(op, result, false);
    }  break;
    case Snapshots::expval_matrix_var: {
      snapshot_matrix_expval(op, result, true);
    }  break;
    */
    default:
      // We shouldn't get here unless there is a bug in the snapshotset
      throw std::invalid_argument(
        "DensityMatrix::State::invalid snapshot instruction \'" + op.name +
        "\'.");
  }
}

template <class densmat_t>
void State<densmat_t>::snapshot_probabilities(const int_t iChunk, const Operations::Op &op,
                                              ExperimentResult &result,
                                              bool variance)
{
  int_t ishot = BaseState::get_global_shot_index(iChunk);
  // get probs as hexadecimal
  auto probs = Utils::vec2ket(measure_probs(iChunk, op.qubits),
                              json_chop_threshold_, 16);
  result.legacy_data.add_average_snapshot("probabilities",
                            op.string_params[0],
                            BaseState::cregs_[ishot].memory_hex(),
                            std::move(probs),
                            variance);
}

template <class densmat_t>
void State<densmat_t>::snapshot_pauli_expval(const int_t iChunk, const Operations::Op &op,
                                             ExperimentResult &result,
                                             bool variance)
{
  // Check empty edge case
  if (op.params_expval_pauli.empty()) {
    throw std::invalid_argument(
        "Invalid expval snapshot (Pauli components are empty).");
  }
  int_t ishot = BaseState::get_global_shot_index(iChunk);

  // Accumulate expval components
  complex_t expval(0., 0.);
  for (const auto &param : op.params_expval_pauli) {
    const auto &coeff = param.first;
    const auto &pauli = param.second;
    expval += coeff * expval_pauli(iChunk, op.qubits, pauli);
  }

  // Add to snapshot
  Utils::chop_inplace(expval, json_chop_threshold_);
  result.legacy_data.add_average_snapshot("expectation_value", op.string_params[0],
                            BaseState::cregs_[ishot].memory_hex(), expval, variance);
}

template <class densmat_t>
void State<densmat_t>::snapshot_density_matrix(const int_t iChunk, const Operations::Op &op,
                                               ExperimentResult &result,
                                               bool last_op)
{
  int_t ishot = BaseState::get_global_shot_index(iChunk);
  result.legacy_data.add_average_snapshot("density_matrix", op.string_params[0],
                                          BaseState::cregs_[ishot].memory_hex(),
                                          reduced_density_matrix(iChunk, op.qubits, last_op),
                                          false);
}

//=========================================================================
// Implementation: Matrix multiplication
//=========================================================================

template <class densmat_t>
void State<densmat_t>::apply_gate(const int_t iChunk, const Operations::Op &op)
{
  if(!BaseState::global_chunk_indexing_){
    reg_t qubits_in,qubits_out;
    bool ctrl_chunk = true;
    bool ctrl_chunk_sp = true;
    BaseState::get_inout_ctrl_qubits(op,qubits_out,qubits_in);
    if(qubits_out.size() > 0){
      uint_t mask = 0;
      for(int i=0;i<qubits_out.size();i++){
        mask |= (1ull << (qubits_out[i] - BaseState::chunk_bits_));
      }
      if(((BaseState::global_chunk_index_ + iChunk) & mask) != mask){
        ctrl_chunk = false;
      }
      if((((BaseState::global_chunk_index_ + iChunk) >> (BaseState::num_qubits_ - BaseState::chunk_bits_)) & mask) != mask){
        ctrl_chunk_sp = false;
      }
      if(!ctrl_chunk && !ctrl_chunk_sp)
        return;   //do nothing for this chunk
      else{
        Operations::Op new_op = BaseState::remake_gate_in_chunk_qubits(op,qubits_in);
        if(ctrl_chunk && ctrl_chunk_sp)
          apply_gate(iChunk,new_op);  //apply gate by using op with internal qubits
        else if(ctrl_chunk)
          apply_gate_statevector(iChunk,new_op);
        else{
          for(int i=0;i<new_op.qubits.size();i++)
            new_op.qubits[i] += BaseState::chunk_bits_;
          apply_gate_statevector(iChunk,new_op);
        }
        return;
      }
    }
  }

  // Look for gate name in gateset
  auto it = gateset_.find(op.name);
  if (it == gateset_.end())
    throw std::invalid_argument(
        "DensityMatrixState::invalid gate instruction \'" + op.name + "\'.");
  switch (it->second) {
    case Gates::u3:
      apply_gate_u3(iChunk, op.qubits[0], std::real(op.params[0]),
                    std::real(op.params[1]), std::real(op.params[2]));
      break;
    case Gates::u2:
      apply_gate_u3(iChunk, op.qubits[0], M_PI / 2., std::real(op.params[0]),
                    std::real(op.params[1]));
      break;
    case Gates::u1:
      apply_phase(iChunk, op.qubits[0], std::exp(complex_t(0., 1.) * op.params[0]));
      break;
    case Gates::cx:
      // XXX: Temporarily commented out because of compilation errors
      //BaseState::qregs_[iChunk].apply_cnot(op.qubits[0], op.qubits[1]);
      break;
    case Gates::cy:
      // XXX: Temporarily commented out because of compilation errors
      //BaseState::qregs_[iChunk].apply_cy(op.qubits[0], op.qubits[1]);
      break;
    case Gates::cz:
      // XXX: Temporarily commented out because of compilation errors
      //BaseState::qregs_[iChunk].apply_cphase(op.qubits[0], op.qubits[1], -1);
      break;
    case Gates::cp:
      // XXX: Temporarily commented out because of compilation errors
      //BaseState::qregs_[iChunk].apply_cphase(op.qubits[0], op.qubits[1],
      //                              std::exp(complex_t(0., 1.) * op.params[0]));
      break;
    case Gates::id:
      break;
    case Gates::x:
      // XXX: Temporarily commented out because of compilation errors
      //BaseState::qregs_[iChunk].apply_x(op.qubits[0]);
      break;
    case Gates::y:
      // XXX: Temporarily commented out because of compilation errors
      //BaseState::qregs_[iChunk].apply_y(op.qubits[0]);
      break;
    case Gates::z:
      apply_phase(iChunk, op.qubits[0], -1);
      break;
    case Gates::h:
      apply_gate_u3(iChunk, op.qubits[0], M_PI / 2., 0., M_PI);
      break;
    case Gates::s:
      apply_phase(iChunk, op.qubits[0], complex_t(0., 1.));
      break;
    case Gates::sdg:
      apply_phase(iChunk, op.qubits[0], complex_t(0., -1.));
      break;
    case Gates::sx:
      // XXX: Temporarily commented out because of compilation errors
      //BaseState::qregs_[iChunk].apply_unitary_matrix(op.qubits, Linalg::VMatrix::SX);
      break;
    case Gates::sxdg:
      // XXX: Temporarily commented out because of compilation errors
      //BaseState::qregs_[iChunk].apply_unitary_matrix(op.qubits, Linalg::VMatrix::SXDG);
      break;
    case Gates::t: {
      const double isqrt2{1. / std::sqrt(2)};
      apply_phase(iChunk, op.qubits[0], complex_t(isqrt2, isqrt2));
    } break;
    case Gates::tdg: {
      const double isqrt2{1. / std::sqrt(2)};
      apply_phase(iChunk, op.qubits[0], complex_t(isqrt2, -isqrt2));
    } break;
    case Gates::swap: {
      // XXX: Temporarily commented out because of compilation errors
      //BaseState::qregs_[iChunk].apply_swap(op.qubits[0], op.qubits[1]);
    } break;
    case Gates::ccx:
      // XXX: Temporarily commented out because of compilation errors
      //BaseState::qregs_[iChunk].apply_toffoli(op.qubits[0], op.qubits[1], op.qubits[2]);
      break;
    case Gates::r:
      // XXX: Temporarily commented out because of compilation errors
      //BaseState::qregs_[iChunk].apply_unitary_matrix(op.qubits, Linalg::VMatrix::r(op.params[0], op.params[1]));
      break;
    case Gates::rx:
      // XXX: Temporarily commented out because of compilation errors
      //BaseState::qregs_[iChunk].apply_unitary_matrix(op.qubits, Linalg::VMatrix::rx(op.params[0]));
      break;
    case Gates::ry:
      // XXX: Temporarily commented out because of compilation errors
      //BaseState::qregs_[iChunk].apply_unitary_matrix(op.qubits, Linalg::VMatrix::ry(op.params[0]));
      break;
    case Gates::rz:
      apply_diagonal_unitary_matrix(iChunk, op.qubits, Linalg::VMatrix::rz_diag(op.params[0]));
      break;
    case Gates::rxx:
      // XXX: Temporarily commented out because of compilation errors
      //BaseState::qregs_[iChunk].apply_unitary_matrix(op.qubits, Linalg::VMatrix::rxx(op.params[0]));
      break;
    case Gates::ryy:
      // XXX: Temporarily commented out because of compilation errors
      //BaseState::qregs_[iChunk].apply_unitary_matrix(op.qubits, Linalg::VMatrix::ryy(op.params[0]));
      break;
    case Gates::rzz:
      apply_diagonal_unitary_matrix(iChunk, op.qubits, Linalg::VMatrix::rzz_diag(op.params[0]));
      break;
    case Gates::rzx:
      // XXX: Temporarily commented out because of compilation errors
      //BaseState::qregs_[iChunk].apply_unitary_matrix(op.qubits, Linalg::VMatrix::rzx(op.params[0]));
      break;
    case Gates::pauli:
      apply_pauli(iChunk, op.qubits, op.string_params[0]);
      break;
    default:
      // We shouldn't reach here unless there is a bug in gateset
      throw std::invalid_argument(
        "DensityMatrix::State::invalid gate instruction \'" + op.name + "\'.");
  }
}

template <class densmat_t>
void State<densmat_t>::apply_gate_statevector(const int_t iChunk, const Operations::Op &op)
{
  // Look for gate name in gateset
  auto it = gateset_.find(op.name);
  if (it == gateset_.end())
    throw std::invalid_argument(
        "DensityMatrixState::invalid gate instruction \'" + op.name + "\'.");
  switch (it->second) {
    case Gates::x:
    case Gates::cx:
      BaseState::qregs_[iChunk].apply_mcx(op.qubits);
      break;
    case Gates::u1:
      if(op.qubits[op.qubits.size()-1] < BaseState::chunk_bits_){
        BaseState::qregs_[iChunk].apply_mcphase(op.qubits,
                                    std::exp(complex_t(0., 1.) * op.params[0]));
      }
      else{
        BaseState::qregs_[iChunk].apply_mcphase(op.qubits,
                                    std::conj(std::exp(complex_t(0., 1.) * op.params[0])));
      }
      break;
    case Gates::y:
      BaseState::qregs_[iChunk].apply_mcy(op.qubits);
      break;
    case Gates::z:
      BaseState::qregs_[iChunk].apply_mcphase(op.qubits, -1);
      break;
    default:
      // We shouldn't reach here unless there is a bug in gateset
      throw std::invalid_argument(
        "DensityMatrix::State::invalid gate instruction \'" + op.name + "\'.");
  }
}

template <class densmat_t>
void State<densmat_t>::apply_matrix(const int_t iChunk, const reg_t &qubits, const cmatrix_t &mat) {
  if (mat.GetRows() == 1) {
    apply_diagonal_unitary_matrix(iChunk,
        qubits, Utils::vectorize_matrix(mat));
  } else {
    // XXX: Temporarily commented out because of compilation errors
    //BaseState::qregs_[iChunk].apply_unitary_matrix(qubits, Utils::vectorize_matrix(mat));
  }
}

template <class densmat_t>
void State<densmat_t>::apply_gate_u3(const int_t iChunk, uint_t qubit, double theta, double phi,
                                     double lambda) {
  // XXX: Temporarily commented out because of compilation errors
  //BaseState::qregs_[iChunk].apply_unitary_matrix(
  //    reg_t({qubit}), Linalg::VMatrix::u3(theta, phi, lambda));
}

template <class densmat_t>
void State<densmat_t>::apply_diagonal_unitary_matrix(const int_t iChunk, const reg_t &qubits, const cvector_t & diag)
{
  if(BaseState::global_chunk_indexing_ || !BaseState::multi_chunk_distribution_){
    //GPU computes all chunks in one kernel, so pass qubits and diagonal matrix as is
    // XXX: Temporarily commented out because of compilation errors
    //BaseState::qregs_[iChunk].apply_diagonal_unitary_matrix(qubits,diag);
  }
  else{
    reg_t qubits_in = qubits;
    reg_t qubits_row = qubits;
    cvector_t diag_in = diag;
    cvector_t diag_row = diag;

    BaseState::block_diagonal_matrix(iChunk,qubits_in,diag_in);

    if(qubits_in.size() == qubits.size()){
      // XXX: Temporarily commented out because of compilation errors
      //BaseState::qregs_[iChunk].apply_diagonal_unitary_matrix(qubits,diag);
    }
    else{
      for(int_t i=0;i<qubits.size();i++){
        if(qubits[i] >= BaseState::chunk_bits_)
          qubits_row[i] = qubits[i] + BaseState::num_qubits_ - BaseState::chunk_bits_;
      }
      BaseState::block_diagonal_matrix(iChunk,qubits_row,diag_row);

      reg_t qubits_chunk(qubits_in.size()*2);
      for(int_t i=0;i<qubits_in.size();i++){
        qubits_chunk[i] = qubits_in[i];
        qubits_chunk[i+qubits_in.size()] = qubits_in[i] + BaseState::chunk_bits_;
      }
      BaseState::qregs_[iChunk].apply_diagonal_matrix(qubits_chunk,AER::Utils::tensor_product(AER::Utils::conjugate(diag_row),diag_in));
    }
  }
}

template <class densmat_t>
void State<densmat_t>::apply_phase(const int_t iChunk, const uint_t qubit, const complex_t phase)
{
  cvector_t diag(2);
  diag[0] = 1.0;
  diag[1] = phase;
  apply_diagonal_unitary_matrix(iChunk, reg_t({qubit}), diag);
}

template <class densmat_t>
void State<densmat_t>::apply_phase(const int_t iChunk, const reg_t& qubits, const complex_t phase)
{
  cvector_t diag((1 << qubits.size()),1.0);
  diag[(1 << qubits.size()) - 1] = phase;
  apply_diagonal_unitary_matrix(iChunk, qubits, diag);
}

template <class densmat_t>
void State<densmat_t>::apply_pauli(const int_t iChunk, const reg_t &qubits,
                                   const std::string &pauli)
{
  // Pauli as a superoperator is (-1)^num_y P\otimes P
  complex_t coeff = (std::count(pauli.begin(), pauli.end(), 'Y') % 2) ? -1 : 1;
  // XXX: Temporarily commented out because of compilation errors
  //BaseState::qregs_[iChunk].apply_pauli(
  //    BaseState::qregs_[iChunk].superop_qubits(qubits), pauli + pauli, coeff);
}

//=========================================================================
// Implementation: Reset and Measurement Sampling
//=========================================================================

template <class densmat_t>
void State<densmat_t>::apply_measure(const int_t iChunk, const reg_t &qubits, const reg_t &cmemory,
                                     const reg_t &cregister, RngEngine &rng)
{
  int_t ishot = BaseState::get_global_shot_index(iChunk);
  // Actual measurement outcome
  const auto meas = sample_measure_with_prob(iChunk, qubits, rng);
  // Implement measurement update
  measure_reset_update(iChunk, qubits, meas.first, meas.first, meas.second);
  const reg_t outcome = Utils::int2reg(meas.first, 2, qubits.size());
  BaseState::cregs_[ishot].store_measure(outcome, cmemory, cregister);
}

template <class densmat_t>
rvector_t State<densmat_t>::measure_probs(const int_t iChunk, const reg_t &qubits) const
{
  if(!BaseState::multi_chunk_distribution_)
    return BaseState::qregs_[iChunk].probabilities(qubits);

  uint_t dim = 1ull << qubits.size();
  rvector_t sum(dim,0.0);
  int_t i,j,k;
  reg_t qubits_in_chunk;
  reg_t qubits_out_chunk;

  for(i=0;i<qubits.size();i++){
    if(qubits[i] < BaseState::chunk_bits_){
      qubits_in_chunk.push_back(qubits[i]);
    }
    else{
      qubits_out_chunk.push_back(qubits[i]);
    }
  }

  if(BaseState::chunk_omp_parallel_ && BaseState::num_groups_ > 0){
#pragma omp parallel for private(i,j,k)
    for(int_t ig=0;ig<BaseState::num_groups_;ig++){
      for(i = BaseState::top_chunk_of_group_[ig];i < BaseState::top_chunk_of_group_[ig + 1];i++){
        uint_t irow,icol;
        irow = (BaseState::global_chunk_index_ + i) >> ((BaseState::num_qubits_ - BaseState::chunk_bits_));
        icol = (BaseState::global_chunk_index_ + i) - (irow << ((BaseState::num_qubits_ - BaseState::chunk_bits_)));

        if(irow == icol){   //diagonal chunk
          if(qubits_in_chunk.size() > 0){
            auto chunkSum = BaseState::qregs_[i].probabilities(qubits_in_chunk);
            if(qubits_in_chunk.size() == qubits.size()){
              for(j=0;j<dim;j++){
#pragma omp atomic
                sum[j] += chunkSum[j];
              }
            }
            else{
              for(j=0;j<chunkSum.size();j++){
                int idx = 0;
                int i_in = 0;
                for(k=0;k<qubits.size();k++){
                  if(qubits[k] < (BaseState::chunk_bits_)){
                    idx += (((j >> i_in) & 1) << k);
                    i_in++;
                  }
                  else{
                    if((((i + BaseState::global_chunk_index_) << (BaseState::chunk_bits_)) >> qubits[k]) & 1){
                      idx += 1ull << k;
                    }
                  }
                }
#pragma omp atomic
                sum[idx] += chunkSum[j];
              }
            }
          }
          else{ //there is no bit in chunk
            // XXX: Temporarily commented out because of compilation errors
            //auto tr = std::real(BaseState::qregs_[i].trace());
            int idx = 0;
            for(k=0;k<qubits_out_chunk.size();k++){
              if((((i + BaseState::global_chunk_index_) << (BaseState::chunk_bits_)) >> qubits_out_chunk[k]) & 1){
                idx += 1ull << k;
              }
            }
//#pragma omp atomic
            // XXX: Temporarily commented out because of compilation errors w.r.t trace()
            //sum[idx] += tr;
          }
        }
      }
    }
  }
  else{
    for(i=0;i<BaseState::qregs_.size();i++){
      uint_t irow,icol;
      irow = (BaseState::global_chunk_index_ + i) >> ((BaseState::num_qubits_ - BaseState::chunk_bits_));
      icol = (BaseState::global_chunk_index_ + i) - (irow << ((BaseState::num_qubits_ - BaseState::chunk_bits_)));

      if(irow == icol){   //diagonal chunk
        if(qubits_in_chunk.size() > 0){
          auto chunkSum = BaseState::qregs_[i].probabilities(qubits_in_chunk);
          if(qubits_in_chunk.size() == qubits.size()){
            for(j=0;j<dim;j++){
              sum[j] += chunkSum[j];
            }
          }
          else{
            for(j=0;j<chunkSum.size();j++){
              int idx = 0;
              int i_in = 0;
              for(k=0;k<qubits.size();k++){
                if(qubits[k] < (BaseState::chunk_bits_)){
                  idx += (((j >> i_in) & 1) << k);
                  i_in++;
                }
                else{
                  if((((i + BaseState::global_chunk_index_) << (BaseState::chunk_bits_)) >> qubits[k]) & 1){
                    idx += 1ull << k;
                  }
                }
              }
              sum[idx] += chunkSum[j];
            }
          }
        }
        else{ //there is no bit in chunk
          // XXX: Temporarily commented out because of compilation errors
          //auto tr = std::real(BaseState::qregs_[i].trace());
          int idx = 0;
          for(k=0;k<qubits_out_chunk.size();k++){
            if((((i + BaseState::global_chunk_index_) << (BaseState::chunk_bits_)) >> qubits_out_chunk[k]) & 1){
              idx += 1ull << k;
            }
          }
          // XXX: Temporarily commented out because of compilation errors w.r.t. trace()
          // sum[idx] += tr;
        }
      }
    }
  }

#ifdef AER_MPI
  BaseState::reduce_sum(sum);
#endif

  return sum;

}

template <class densmat_t>
void State<densmat_t>::apply_reset(const int_t iChunk, const reg_t &qubits)
{
  // XXX: Temporarily commented out because of compilation errors
  //BaseState::qregs_[iChunk].apply_reset(qubits);
}

template <class densmat_t>
std::pair<uint_t, double>
State<densmat_t>::sample_measure_with_prob(const int_t iChunk, const reg_t &qubits,
                                           RngEngine &rng)
{
  rvector_t probs = measure_probs(iChunk, qubits);
  // Randomly pick outcome and return pair
  uint_t outcome = rng.rand_int(probs);
  return std::make_pair(outcome, probs[outcome]);
}

template <class densmat_t>
void State<densmat_t>::measure_reset_update(const int_t iChunk, const reg_t &qubits,
                                            const uint_t final_state,
                                            const uint_t meas_state,
                                            const double meas_prob)
{
  // Update a state vector based on an outcome pair [m, p] from
  // sample_measure_with_prob function, and a desired post-measurement
  // final_state Single-qubit case
  if (qubits.size() == 1) {
    // Diagonal matrix for projecting and renormalizing to measurement outcome
    cvector_t mdiag(2, 0.);
    mdiag[meas_state] = 1. / std::sqrt(meas_prob);
    if(!BaseState::multi_chunk_distribution_)
      apply_diagonal_unitary_matrix(iChunk, qubits, mdiag);
    else{
      if(BaseState::chunk_omp_parallel_ && BaseState::num_groups_ > 1){
#pragma omp parallel for
        for(int_t ig=0;ig<BaseState::num_groups_;ig++){
          for(int_t i = BaseState::top_chunk_of_group_[ig];i < BaseState::top_chunk_of_group_[ig + 1];i++)
            apply_diagonal_unitary_matrix(i, qubits, mdiag);
        }
      }
      else{
        for(int_t i=0;i<BaseState::qregs_.size();i++)
          apply_diagonal_unitary_matrix(i, qubits, mdiag);
      }
    }

    // If it doesn't agree with the reset state update
    if (final_state != meas_state) {
      if(!BaseState::multi_chunk_distribution_)
        // XXX: Temporarily commented out because of compilation errors
        //BaseState::qregs_[iChunk].apply_x(qubits[0]);
        {}
      else{
        if(qubits[0] < BaseState::chunk_bits_){
          if(BaseState::chunk_omp_parallel_ && BaseState::num_groups_ > 1){
#pragma omp parallel for
            for(int_t ig=0;ig<BaseState::num_groups_;ig++){
              for(int_t i = BaseState::top_chunk_of_group_[ig];i < BaseState::top_chunk_of_group_[ig + 1];i++)
                // XXX: Temporarily commented out because of compilation errors
                //BaseState::qregs_[i].apply_x(qubits[0]);
                {}
            }
          }
          else{
            for(int_t i=0;i<BaseState::qregs_.size();i++)
              // XXX: Temporarily commented out because of compilation errors
              //BaseState::qregs_[i].apply_x(qubits[0]);
              {}
          }
        }
        else{
          BaseState::apply_chunk_x(qubits[0]);
          BaseState::apply_chunk_x(qubits[0]+BaseState::chunk_bits_);
        }
      }
    }
  }
  // Multi qubit case
  else {
    // Diagonal matrix for projecting and renormalizing to measurement outcome
    const size_t dim = 1ULL << qubits.size();
    cvector_t mdiag(dim, 0.);
    mdiag[meas_state] = 1. / std::sqrt(meas_prob);
    if(!BaseState::multi_chunk_distribution_)
      apply_diagonal_unitary_matrix(iChunk, qubits, mdiag);
    else{
      if(BaseState::chunk_omp_parallel_ && BaseState::num_groups_ > 1){
#pragma omp parallel for
        for(int_t ig=0;ig<BaseState::num_groups_;ig++){
          for(int_t i = BaseState::top_chunk_of_group_[ig];i < BaseState::top_chunk_of_group_[ig + 1];i++)
            apply_diagonal_unitary_matrix(i, qubits, mdiag);
        }
      }
      else{
        for(int_t i=0;i<BaseState::qregs_.size();i++)
          // XXX: Temporarily commented out because of compilation errors
          //apply_diagonal_unitary_matrix(i, qubits, mdiag);
          {}
      }
    }

    // If it doesn't agree with the reset state update
    // TODO This function could be optimized as a permutation update
    if (final_state != meas_state) {
      // build vectorized permutation matrix
      cvector_t perm(dim * dim, 0.);
      perm[final_state * dim + meas_state] = 1.;
      perm[meas_state * dim + final_state] = 1.;
      for (size_t j = 0; j < dim; j++) {
        if (j != final_state && j != meas_state)
          perm[j * dim + j] = 1.;
      }
      // apply permutation to swap state
      if(!BaseState::multi_chunk_distribution_)
        // XXX: Temporarily commented out because of compilation errors
        //BaseState::qregs_[iChunk].apply_unitary_matrix(qubits, perm);
        {}
      else{
        reg_t qubits_in_chunk;
        reg_t qubits_out_chunk;

        for(int_t i=0;i<qubits.size();i++){
          if(qubits[i] < BaseState::chunk_bits_){
            qubits_in_chunk.push_back(qubits[i]);
          }
          else{
            qubits_out_chunk.push_back(qubits[i]);
          }
        }
        if(qubits_in_chunk.size() > 0){   //in chunk exchange
          if(BaseState::chunk_omp_parallel_ && BaseState::num_groups_ > 1){
#pragma omp parallel for
            for(int_t ig=0;ig<BaseState::num_groups_;ig++){
              for(int_t i = BaseState::top_chunk_of_group_[ig];i < BaseState::top_chunk_of_group_[ig + 1];i++)
                // XXX: Temporarily commented out because of compilation errors
                //BaseState::qregs_[i].apply_unitary_matrix(qubits, perm);
                {}
            }
          }
          else{
            for(int_t i=0;i<BaseState::qregs_.size();i++)
              // XXX: Temporarily commented out because of compilation errors
              //BaseState::qregs_[i].apply_unitary_matrix(qubits, perm);
              {}
          }
        }
        if(qubits_out_chunk.size() > 0){  //out of chunk exchange
          for(int_t i=0;i<qubits_out_chunk.size();i++){
            BaseState::apply_chunk_x(qubits_out_chunk[i]);
            BaseState::apply_chunk_x(qubits_out_chunk[i]+(BaseState::num_qubits_ - BaseState::chunk_bits_));
          }
        }
      }
    }
  }
}

template <class densmat_t>
std::vector<reg_t> State<densmat_t>::sample_measure(const reg_t &qubits,
                                                    uint_t shots,
                                                    RngEngine &rng)
{
  // Generate flat register for storing
  std::vector<double> rnds;
  rnds.reserve(shots);
  for (uint_t i = 0; i < shots; ++i)
    rnds.push_back(rng.rand(0, 1));
  reg_t allbit_samples(shots,0);

  if(!BaseState::multi_chunk_distribution_)
    allbit_samples = BaseState::qregs_[0].sample_measure(rnds);
  else{
    int_t i,j;
    std::vector<double> chunkSum(BaseState::qregs_.size()+1,0);
    double sum,localSum;
   //calculate per chunk sum
    if(BaseState::chunk_omp_parallel_ && BaseState::num_groups_ > 1){
#pragma omp parallel for private(i)
      for(int_t ig=0;ig<BaseState::num_groups_;ig++){
        for(i = BaseState::top_chunk_of_group_[ig];i < BaseState::top_chunk_of_group_[ig + 1];i++){
          uint_t irow,icol;
          irow = (BaseState::global_chunk_index_ + i) >> ((BaseState::num_qubits_ - BaseState::chunk_bits_));
          icol = (BaseState::global_chunk_index_ + i) - (irow << ((BaseState::num_qubits_ - BaseState::chunk_bits_)));
          if(irow == icol)   //only diagonal chunk has probabilities
            // XXX: Temporarily commented out because of compilation errors
            //chunkSum[i] = std::real( BaseState::qregs_[i].trace() );
          {}
          else
            chunkSum[i] = 0.0;
        }
      }
    }
    else{
      for(i=0;i<BaseState::qregs_.size();i++){
        uint_t irow,icol;
        irow = (BaseState::global_chunk_index_ + i) >> ((BaseState::num_qubits_ - BaseState::chunk_bits_));
        icol = (BaseState::global_chunk_index_ + i) - (irow << ((BaseState::num_qubits_ - BaseState::chunk_bits_)));
        if(irow == icol)   //only diagonal chunk has probabilities
          // XXX: Temporarily commented out because of compilation errors
          //chunkSum[i] = std::real( BaseState::qregs_[i].trace() );
        {}
        else
          chunkSum[i] = 0.0;
      }
    }
    localSum = 0.0;
    for(i=0;i<BaseState::qregs_.size();i++){
      sum = localSum;
      localSum += chunkSum[i];
      chunkSum[i] = sum;
    }
    chunkSum[BaseState::qregs_.size()] = localSum;

    double globalSum = 0.0;
    if(BaseState::nprocs_ > 1){
      std::vector<double> procTotal(BaseState::nprocs_);

      for(i=0;i<BaseState::nprocs_;i++){
        procTotal[i] = localSum;
      }
      BaseState::gather_value(procTotal);

      for(i=0;i<BaseState::myrank_;i++){
        globalSum += procTotal[i];
      }
    }

    reg_t local_samples(shots,0);

    //get rnds positions for each chunk
    for(i=0;i<BaseState::qregs_.size();i++){
      uint_t irow,icol;
      irow = (BaseState::global_chunk_index_ + i) >> ((BaseState::num_qubits_ - BaseState::chunk_bits_));
      icol = (BaseState::global_chunk_index_ + i) - (irow << ((BaseState::num_qubits_ - BaseState::chunk_bits_)));
      if(irow != icol)
        continue;

      uint_t nIn;
      std::vector<uint_t> vIdx;
      std::vector<double> vRnd;

      //find rnds in this chunk
      nIn = 0;
      for(j=0;j<shots;j++){
        if(rnds[j] >= chunkSum[i] + globalSum && rnds[j] < chunkSum[i+1] + globalSum){
          vRnd.push_back(rnds[j] - (globalSum + chunkSum[i]));
          vIdx.push_back(j);
          nIn++;
        }
      }

      if(nIn > 0){
        auto chunkSamples = BaseState::qregs_[i].sample_measure(vRnd);
        uint_t ir;
        ir = (BaseState::global_chunk_index_ + i) >> ((BaseState::num_qubits_ - BaseState::chunk_bits_));

        for(j=0;j<chunkSamples.size();j++){
          local_samples[vIdx[j]] = (ir << BaseState::chunk_bits_) + chunkSamples[j];
        }
      }
    }

#ifdef AER_MPI
    BaseState::reduce_sum(local_samples);
#endif
    allbit_samples = local_samples;
  }

  // Convert to reg_t format
  std::vector<reg_t> all_samples;
  all_samples.reserve(shots);
  for (int_t val : allbit_samples) {
    reg_t allbit_sample = Utils::int2reg(val, 2, BaseState::num_qubits_);
    reg_t sample;
    sample.reserve(qubits.size());
    for (uint_t qubit : qubits) {
      sample.push_back(allbit_sample[qubit]);
    }
    all_samples.push_back(sample);
  }
  return all_samples;
}


//=========================================================================
// Implementation: Kraus Noise
//=========================================================================

template <class densmat_t>
void State<densmat_t>::apply_kraus(const int_t iChunk, const reg_t &qubits,
                                   const std::vector<cmatrix_t> &kmats)
{
  // XXX: Temporarily commented out because of compilation errors
  //BaseState::qregs_[iChunk].apply_superop_matrix(
  //    qubits, Utils::vectorize_matrix(Utils::kraus_superop(kmats)));
}


//-----------------------------------------------------------------------
//Functions for multi-chunk distribution
//-----------------------------------------------------------------------
//swap between chunks
template <class densmat_t>
void State<densmat_t>::apply_chunk_swap(const reg_t &qubits)
{
  uint_t q0,q1;
  q0 = qubits[0];
  q1 = qubits[1];

  std::swap(BaseState::qubit_map_[q0],BaseState::qubit_map_[q1]);

  if(qubits[0] >= BaseState::chunk_bits_){
    q0 += BaseState::chunk_bits_;
  }
  if(qubits[1] >= BaseState::chunk_bits_){
    q1 += BaseState::chunk_bits_;
  }
  reg_t qs0 = {{q0, q1}};
  BaseState::apply_chunk_swap(qs0);

  if(qubits[0] >= BaseState::chunk_bits_){
    q0 += (BaseState::num_qubits_ - BaseState::chunk_bits_);
  }
  else{
    q0 += BaseState::chunk_bits_;
  }
  if(qubits[1] >= BaseState::chunk_bits_){
    q1 += (BaseState::num_qubits_ - BaseState::chunk_bits_);
  }
  else{
    q1 += BaseState::chunk_bits_;
  }
  reg_t qs1 = {{q0, q1}};
  BaseState::apply_chunk_swap(qs1);
}

template <class densmat_t>
void State<densmat_t>::apply_multi_chunk_swap(const reg_t &qubits)
{
  reg_t qubits_density;

  for(int_t i=0;i<qubits.size();i+=2){
    uint_t q0,q1;
    q0 = qubits[i*2];
    q1 = qubits[i*2+1];

    std::swap(BaseState::qubit_map_[q0],BaseState::qubit_map_[q1]);

    if(q1 >= BaseState::chunk_bits_){
      q1 += BaseState::chunk_bits_;
    }
    qubits_density.push_back(q0);
    qubits_density.push_back(q1);

    q0 += BaseState::chunk_bits_;
    if(q1 >= BaseState::chunk_bits_){
      q1 += (BaseState::num_qubits_ - BaseState::chunk_bits_*2);
    }
  }

  BaseState::apply_multi_chunk_swap(qubits_density);
}


//-------------------------------------------------------------------------
} // end namespace DensityMatrix
//-------------------------------------------------------------------------
} // end namespace AER
//-------------------------------------------------------------------------
#endif<|MERGE_RESOLUTION|>--- conflicted
+++ resolved
@@ -424,11 +424,8 @@
   }
 }
 
-<<<<<<< HEAD
-template <class densmat_t> void State<densmat_t>::initialize_omp()
-=======
 template <class statevec_t>
-void State<statevec_t>::initialize_qreg(uint_t num_qubits, statevec_t &&state) 
+void State<statevec_t>::initialize_qreg(uint_t num_qubits, statevec_t &&state)
 {
   if (state.num_qubits() != num_qubits) {
     state.move_to_vector().move_to_buffer();
@@ -443,8 +440,7 @@
   }
 }
 
-template <class densmat_t> void State<densmat_t>::initialize_omp() 
->>>>>>> 83ddef29
+template <class densmat_t> void State<densmat_t>::initialize_omp()
 {
   uint_t i;
   for(i=0;i<BaseState::qregs_.size();i++){
