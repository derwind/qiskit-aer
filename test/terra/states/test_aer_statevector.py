--- conflicted
+++ resolved
@@ -150,11 +150,7 @@
         state1 = AerStatevector(circ)
 
     def test_ry(self):
-<<<<<<< HEAD
-        """Test ry"""
-=======
         # Test ry
->>>>>>> bce31507
         circuit = QuantumCircuit(3)
         circuit.h(0)
         circuit.x(1)
@@ -164,11 +160,7 @@
         self.assertEqual(target, psi)
 
     def test_u(self):
-<<<<<<< HEAD
-        """Test u"""
-=======
         # Test u
->>>>>>> bce31507
         circuit = QuantumCircuit(3)
         circuit.h(0)
         circuit.h(1)
@@ -178,11 +170,7 @@
         self.assertEqual(psi, target)
 
     def test_cu(self):
-<<<<<<< HEAD
-        """Test cu"""
-=======
         # Test cu
->>>>>>> bce31507
         circuit = QuantumCircuit(3)
         circuit.h(0)
         circuit.h(1)
@@ -192,11 +180,7 @@
         self.assertEqual(psi, target)
 
     def test_h(self):
-<<<<<<< HEAD
-        """Test h"""
-=======
         # Test h
->>>>>>> bce31507
         circuit = QuantumCircuit(3)
         circuit.h(0)
         circuit.h(1)
@@ -205,11 +189,7 @@
         self.assertEqual(psi, target)
 
     def test_x(self):
-<<<<<<< HEAD
-        """Test x"""
-=======
         # Test x
->>>>>>> bce31507
         circuit = QuantumCircuit(3)
         circuit.h(0)
         circuit.x(1)
@@ -218,11 +198,7 @@
         self.assertEqual(psi, target)
 
     def test_cx(self):
-<<<<<<< HEAD
-        """Test cx"""
-=======
         # Test cx
->>>>>>> bce31507
         circuit = QuantumCircuit(3)
         circuit.h(0)
         circuit.cx(0, 1)
@@ -231,11 +207,7 @@
         self.assertEqual(psi, target)
 
     def test_y(self):
-<<<<<<< HEAD
-        """Test y"""
-=======
         # Test y
->>>>>>> bce31507
         circuit = QuantumCircuit(3)
         circuit.h(0)
         circuit.y(1)
@@ -244,11 +216,7 @@
         self.assertEqual(psi, target)
 
     def test_cy(self):
-<<<<<<< HEAD
-        """Test cy"""
-=======
         # Test cy
->>>>>>> bce31507
         circuit = QuantumCircuit(3)
         circuit.h(0)
         circuit.cy(0, 1)
@@ -257,11 +225,7 @@
         self.assertEqual(psi, target)
 
     def test_z(self):
-<<<<<<< HEAD
-        """Test z"""
-=======
         # Test z
->>>>>>> bce31507
         circuit = QuantumCircuit(3)
         circuit.h(0)
         circuit.z(0)
@@ -270,11 +234,7 @@
         self.assertEqual(psi, target)
 
     def test_cz(self):
-<<<<<<< HEAD
-        """Test cz"""
-=======
         # Test cz
->>>>>>> bce31507
         circuit = QuantumCircuit(3)
         circuit.h(0)
         circuit.cz(0, 1)
@@ -283,11 +243,7 @@
         self.assertEqual(psi, target)
 
     def test_unitary(self):
-<<<<<<< HEAD
-        """Test unitary"""
-=======
         # Test unitary
->>>>>>> bce31507
         circuit = QuantumCircuit(3)
         mat = random_unitary(8).data
         circuit.unitary(mat, range(3))
@@ -296,11 +252,7 @@
         self.assertEqual(psi, target)
 
     def test_diagonal(self):
-<<<<<<< HEAD
-        """Test diagonal"""
-=======
         # Test diagonal
->>>>>>> bce31507
         circuit = QuantumCircuit(3)
         circuit.h(range(3))
         diagonal = [ 1.0, 1.0, 1.0, -1.0, 1.0, 1.0, 1.0, -1.0 ]
@@ -309,7 +261,79 @@
         psi = AerStatevector.from_instruction(circuit)
         self.assertEqual(psi, target)
 
-<<<<<<< HEAD
+    def test_x(self):
+        """Test x"""
+        circuit = QuantumCircuit(3)
+        circuit.h(0)
+        circuit.x(1)
+        target = AerStatevector.from_label("000").evolve(Operator(circuit))
+        psi = AerStatevector.from_instruction(circuit)
+        self.assertEqual(psi, target)
+
+    def test_cx(self):
+        """Test cx"""
+        circuit = QuantumCircuit(3)
+        circuit.h(0)
+        circuit.cx(0, 1)
+        target = AerStatevector.from_label("000").evolve(Operator(circuit))
+        psi = AerStatevector.from_instruction(circuit)
+        self.assertEqual(psi, target)
+
+    def test_y(self):
+        """Test y"""
+        circuit = QuantumCircuit(3)
+        circuit.h(0)
+        circuit.y(1)
+        target = AerStatevector.from_label("000").evolve(Operator(circuit))
+        psi = AerStatevector.from_instruction(circuit)
+        self.assertEqual(psi, target)
+
+    def test_cy(self):
+        """Test cy"""
+        circuit = QuantumCircuit(3)
+        circuit.h(0)
+        circuit.cy(0, 1)
+        target = AerStatevector.from_label("000").evolve(Operator(circuit))
+        psi = AerStatevector.from_instruction(circuit)
+        self.assertEqual(psi, target)
+
+    def test_z(self):
+        """Test z"""
+        circuit = QuantumCircuit(3)
+        circuit.h(0)
+        circuit.z(0)
+        target = AerStatevector.from_label("000").evolve(Operator(circuit))
+        psi = AerStatevector.from_instruction(circuit)
+        self.assertEqual(psi, target)
+
+    def test_cz(self):
+        """Test cz"""
+        circuit = QuantumCircuit(3)
+        circuit.h(0)
+        circuit.cz(0, 1)
+        target = AerStatevector.from_label("000").evolve(Operator(circuit))
+        psi = AerStatevector.from_instruction(circuit)
+        self.assertEqual(psi, target)
+
+    def test_unitary(self):
+        """Test unitary"""
+        circuit = QuantumCircuit(3)
+        mat = random_unitary(8).data
+        circuit.unitary(mat, range(3))
+        target = AerStatevector.from_label("000").evolve(Operator(circuit))
+        psi = AerStatevector.from_instruction(circuit)
+        self.assertEqual(psi, target)
+
+    def test_diagonal(self):
+        """Test diagonal"""
+        circuit = QuantumCircuit(3)
+        circuit.h(range(3))
+        diagonal = [ 1.0, 1.0, 1.0, -1.0, 1.0, 1.0, 1.0, -1.0 ]
+        circuit.diagonal(diagonal, list(range(3)))
+        target = AerStatevector.from_label("000").evolve(Operator(circuit))
+        psi = AerStatevector.from_instruction(circuit)
+        self.assertEqual(psi, target)
+
     def test_kraus(self):
         """Test kraus"""
 
@@ -339,8 +363,6 @@
             self.assertTrue(same_1qubit_statevectors_up_to_global_phase(psi, target0) or \
                             same_1qubit_statevectors_up_to_global_phase(psi, target1))
 
-=======
->>>>>>> bce31507
     def test_deepcopy(self):
         """Test deep copy"""
         import copy
