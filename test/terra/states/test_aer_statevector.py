# This code is part of Qiskit.
#
# (C) Copyright IBM 2018, 2019, 2020, 2021, 2022.
#
# This code is licensed under the Apache License, Version 2.0. You may
# obtain a copy of this license in the LICENSE.txt file in the root directory
# of this source tree or at http://www.apache.org/licenses/LICENSE-2.0.
#
# Any modifications or derivative works of this code must retain this
# copyright notice, and modified files need to carry a notice indicating
# that they have been altered from the originals.
"""
Integration Tests for AerStatevector
"""

import os
import sys
import unittest
from math import pi
import numpy as np
import logging
from itertools import permutations
from ddt import ddt, data
from numpy.testing import assert_allclose

from qiskit import transpile
from qiskit.exceptions import QiskitError
from qiskit.circuit import QuantumCircuit, QuantumRegister
from qiskit.providers.basicaer import QasmSimulatorPy
from qiskit.quantum_info.random import random_unitary, random_statevector, random_pauli
from qiskit.quantum_info.states import Statevector
from qiskit.circuit.library import QuantumVolume
from qiskit.quantum_info import Kraus
from qiskit.quantum_info.operators.operator import Operator
from qiskit.quantum_info.operators.symplectic import Pauli, SparsePauliOp
from qiskit.quantum_info.operators.predicates import matrix_equal
from qiskit.visualization.state_visualization import numbers_to_latex_terms, state_to_latex
from qiskit.circuit.library import QFT, HGate
sys.path.insert(0, os.path.join(os.path.dirname(__file__), '..', '..', '..'))
from test.terra import common
from qiskit_aer import AerSimulator
from qiskit_aer.aererror import AerError
from qiskit_aer.noise import pauli_error, QuantumError
from qiskit_aer.quantum_info.states import AerStatevector


logger = logging.getLogger(__name__)

@ddt
class TestAerStatevector(common.QiskitAerTestCase):
    """AerState tests"""

    def test_qv(self):
        """Test generation of Aer's StateVector with QV """
        circ = QuantumVolume(5, seed=1111)
        state = AerStatevector(circ)
        expected = Statevector(circ)

        for e, s in zip(expected, state):
            self.assertAlmostEqual(e, s)

    def test_sample_randomness(self):
        """Test randomness of results of sample_counts """
        circ = QuantumVolume(5, seed=1111)
<<<<<<< HEAD
        state = AerStatevector(circ)
=======

        state = AerStatevector(circ, seed_simulator=1)
>>>>>>> d0516b63

        shots = 1024
        counts0 = state.sample_counts(shots, qargs=range(5))
        counts1 = state.sample_counts(shots, qargs=range(5))

        self.assertNotEqual(counts0, counts1)

        state = AerStatevector(circ, seed_simulator=10)

        shots = 1024
        counts2 = state.sample_counts(shots, qargs=range(5))
        counts3 = state.sample_counts(shots, qargs=range(5))

<<<<<<< HEAD
        self.assertNotEqual(counts0, counts2)
        self.assertNotEqual(counts1, counts2)
        self.assertNotEqual(counts2, counts3)
=======
        self.assertNotEqual(counts2, counts3)

        self.assertNotEqual(counts0, counts2)
        self.assertNotEqual(counts1, counts2)

    def test_sample_with_same_seed(self):
        """Test randomness of results of sample_counts """
        circ = QuantumVolume(5, seed=1111)

        state = AerStatevector(circ, seed_simulator=1)

        shots = 1024
        counts0 = state.sample_counts(shots, qargs=range(5))
        counts1 = state.sample_counts(shots, qargs=range(5))

        self.assertNotEqual(counts0, counts1)

        state = AerStatevector(circ, seed_simulator=1)

        shots = 1024
        counts2 = state.sample_counts(shots, qargs=range(5))
        counts3 = state.sample_counts(shots, qargs=range(5))

        self.assertNotEqual(counts2, counts3)
        self.assertEqual(counts0, counts2)
        self.assertEqual(counts1, counts3)

        shots = 1024
        state.seed(1)
        counts4 = state.sample_counts(shots, qargs=range(5))
        counts5 = state.sample_counts(shots, qargs=range(5))

        self.assertNotEqual(counts4, counts5)
        self.assertEqual(counts0, counts4)
        self.assertEqual(counts1, counts5)

>>>>>>> d0516b63

    def test_method_and_device_properties(self):
        """Test method and device properties"""
        circ = QuantumVolume(5, seed=1111)
        state1 = AerStatevector(circ)

        self.assertEqual('statevector', state1.metadata()['method'])
        self.assertEqual('CPU', state1.metadata()['device'])

        state2 = AerStatevector(circ, method='matrix_product_state')
        self.assertEqual('matrix_product_state', state2.metadata()['method'])
        self.assertEqual('CPU', state2.metadata()['device'])

        self.assertEqual(state1, state2)

    def test_GHZ(self):
        """Test each method can process ghz"""
        ghz = QuantumCircuit(4)
        ghz.h(0)
        ghz.cx(0, 1)
        ghz.cx(1, 2)
        ghz.cx(2, 3)

        for method in ["statevector", "matrix_product_state"]:
            sv = AerStatevector(ghz, method=method)
            counts = sv.sample_counts(shots=1024)
            self.assertEqual(2, len(counts))
            self.assertTrue('0000' in counts)
            self.assertTrue('1111' in counts)

    def test_QFT(self):
        """Test each method can process qft"""
        qft = QuantumCircuit(4)
        qft.h(range(4))
        qft.compose(QFT(4), inplace=True)

        for method in ["statevector", "matrix_product_state"]:
            sv = AerStatevector(qft, method=method)
            counts = sv.sample_counts(shots=1024)
            self.assertEqual(1, len(counts))
            self.assertTrue('0000' in counts)

    def test_single_qubit_QV(self):
        """Test single qubit QuantumVolume"""
        state = AerStatevector(QuantumVolume(1))
        counts = state.sample_counts(shots=1024)
        self.assertEqual(1, len(counts))
        self.assertTrue('0' in counts)

    def test_evolve(self):
        """Test method and device properties"""
        circ1 = QuantumVolume(5, seed=1111)
        circ2 = circ1.compose(circ1)
        circ3 = circ2.compose(circ1)

        state1 = AerStatevector(circ1)
        state2 = AerStatevector(circ2)
        state3 = AerStatevector(circ3)

        self.assertEqual(state1.evolve(circ1), state2)
        self.assertEqual(state1.evolve(circ1).evolve(circ1), state3)

    def test_decompose(self):
        """Test basic gates can be decomposed correctly"""
        circ = QuantumCircuit(3)
        circ.h(0)
        circ.x(1)
        circ.ry(np.pi / 2, 2)
        state1 = AerStatevector(circ)

    def test_ry(self):
        # Test ry
        circuit = QuantumCircuit(3)
        circuit.h(0)
        circuit.x(1)
        circuit.ry(np.pi / 2, 2)
        psi = AerStatevector.from_instruction(circuit)
        target = AerStatevector.from_label("000").evolve(Operator(circuit))
        self.assertEqual(target, psi)

    def test_u(self):
        # Test u
        circuit = QuantumCircuit(3)
        circuit.h(0)
        circuit.h(1)
        circuit.u(0.1, 0.1, 0.1, 0)
        target = AerStatevector.from_label("000").evolve(Operator(circuit))
        psi = AerStatevector.from_instruction(circuit)
        self.assertEqual(psi, target)

    def test_cu(self):
        # Test cu
        circuit = QuantumCircuit(3)
        circuit.h(0)
        circuit.h(1)
        circuit.cu(0.1, 0.1, 0.1, 0.1, 0, 1)
        target = AerStatevector.from_label("000").evolve(Operator(circuit))
        psi = AerStatevector.from_instruction(circuit)
        self.assertEqual(psi, target)

    def test_h(self):
        # Test h
        circuit = QuantumCircuit(3)
        circuit.h(0)
        circuit.h(1)
        target = AerStatevector.from_label("000").evolve(Operator(circuit))
        psi = AerStatevector.from_instruction(circuit)
        self.assertEqual(psi, target)

    def test_x(self):
        # Test x
        circuit = QuantumCircuit(3)
        circuit.h(0)
        circuit.x(1)
        target = AerStatevector.from_label("000").evolve(Operator(circuit))
        psi = AerStatevector.from_instruction(circuit)
        self.assertEqual(psi, target)

    def test_cx(self):
        # Test cx
        circuit = QuantumCircuit(3)
        circuit.h(0)
        circuit.cx(0, 1)
        target = AerStatevector.from_label("000").evolve(Operator(circuit))
        psi = AerStatevector.from_instruction(circuit)
        self.assertEqual(psi, target)

    def test_y(self):
        # Test y
        circuit = QuantumCircuit(3)
        circuit.h(0)
        circuit.y(1)
        target = AerStatevector.from_label("000").evolve(Operator(circuit))
        psi = AerStatevector.from_instruction(circuit)
        self.assertEqual(psi, target)

    def test_cy(self):
        # Test cy
        circuit = QuantumCircuit(3)
        circuit.h(0)
        circuit.cy(0, 1)
        target = AerStatevector.from_label("000").evolve(Operator(circuit))
        psi = AerStatevector.from_instruction(circuit)
        self.assertEqual(psi, target)

    def test_z(self):
        # Test z
        circuit = QuantumCircuit(3)
        circuit.h(0)
        circuit.z(0)
        target = AerStatevector.from_label("000").evolve(Operator(circuit))
        psi = AerStatevector.from_instruction(circuit)
        self.assertEqual(psi, target)

    def test_cz(self):
        # Test cz
        circuit = QuantumCircuit(3)
        circuit.h(0)
        circuit.cz(0, 1)
        target = AerStatevector.from_label("000").evolve(Operator(circuit))
        psi = AerStatevector.from_instruction(circuit)
        self.assertEqual(psi, target)

    def test_unitary(self):
        # Test unitary
        circuit = QuantumCircuit(3)
        mat = random_unitary(8).data
        circuit.unitary(mat, range(3))
        target = AerStatevector.from_label("000").evolve(Operator(circuit))
        psi = AerStatevector.from_instruction(circuit)
        self.assertEqual(psi, target)

    def test_diagonal(self):
        # Test diagonal
        circuit = QuantumCircuit(3)
        circuit.h(range(3))
        diagonal = [ 1.0, 1.0, 1.0, -1.0, 1.0, 1.0, 1.0, -1.0 ]
        circuit.diagonal(diagonal, list(range(3)))
        target = AerStatevector.from_label("000").evolve(Operator(circuit))
        psi = AerStatevector.from_instruction(circuit)
        self.assertEqual(psi, target)

    def test_x(self):
        """Test x"""
        circuit = QuantumCircuit(3)
        circuit.h(0)
        circuit.x(1)
        target = AerStatevector.from_label("000").evolve(Operator(circuit))
        psi = AerStatevector.from_instruction(circuit)
        self.assertEqual(psi, target)

    def test_cx(self):
        """Test cx"""
        circuit = QuantumCircuit(3)
        circuit.h(0)
        circuit.cx(0, 1)
        target = AerStatevector.from_label("000").evolve(Operator(circuit))
        psi = AerStatevector.from_instruction(circuit)
        self.assertEqual(psi, target)

    def test_y(self):
        """Test y"""
        circuit = QuantumCircuit(3)
        circuit.h(0)
        circuit.y(1)
        target = AerStatevector.from_label("000").evolve(Operator(circuit))
        psi = AerStatevector.from_instruction(circuit)
        self.assertEqual(psi, target)

    def test_cy(self):
        """Test cy"""
        circuit = QuantumCircuit(3)
        circuit.h(0)
        circuit.cy(0, 1)
        target = AerStatevector.from_label("000").evolve(Operator(circuit))
        psi = AerStatevector.from_instruction(circuit)
        self.assertEqual(psi, target)

    def test_z(self):
        """Test z"""
        circuit = QuantumCircuit(3)
        circuit.h(0)
        circuit.z(0)
        target = AerStatevector.from_label("000").evolve(Operator(circuit))
        psi = AerStatevector.from_instruction(circuit)
        self.assertEqual(psi, target)

    def test_cz(self):
        """Test cz"""
        circuit = QuantumCircuit(3)
        circuit.h(0)
        circuit.cz(0, 1)
        target = AerStatevector.from_label("000").evolve(Operator(circuit))
        psi = AerStatevector.from_instruction(circuit)
        self.assertEqual(psi, target)

    def test_unitary(self):
        """Test unitary"""
        circuit = QuantumCircuit(3)
        mat = random_unitary(8).data
        circuit.unitary(mat, range(3))
        target = AerStatevector.from_label("000").evolve(Operator(circuit))
        psi = AerStatevector.from_instruction(circuit)
        self.assertEqual(psi, target)

    def test_diagonal(self):
        """Test diagonal"""
        circuit = QuantumCircuit(3)
        circuit.h(range(3))
        diagonal = [ 1.0, 1.0, 1.0, -1.0, 1.0, 1.0, 1.0, -1.0 ]
        circuit.diagonal(diagonal, list(range(3)))
        target = AerStatevector.from_label("000").evolve(Operator(circuit))
        psi = AerStatevector.from_instruction(circuit)
        self.assertEqual(psi, target)

    def test_kraus(self):
        """Test kraus"""

        def same_1qubit_statevectors_up_to_global_phase(sv1, sv2):
            if not isinstance(sv1, np.ndarray):
                sv1 = sv1.data
            if not isinstance(sv2, np.ndarray):
                sv2 = sv2.data
            return np.isclose(np.cross(sv1, sv2), 0)

        circuit = QuantumCircuit(1)
        circuit.h(0)
        circuit.y(0)
        p_error = 0.5
        error = pauli_error([('Y', p_error), ('I', 1 - p_error)])
        circuit.append(Kraus(error).to_instruction(), [0])

        circuit_no_noise = QuantumCircuit(1)
        circuit_no_noise.h(0)
        circuit_no_noise.y(0)
        target0 = AerStatevector.from_label("0").evolve(Operator(circuit_no_noise))
        circuit_no_noise.y(0)
        target1 = AerStatevector.from_label("0").evolve(Operator(circuit_no_noise))

        for i in range(100):
            psi = AerStatevector.from_instruction(circuit)
            self.assertTrue(same_1qubit_statevectors_up_to_global_phase(psi, target0) or \
                            same_1qubit_statevectors_up_to_global_phase(psi, target1))

    def test_deepcopy(self):
        """Test deep copy"""
        import copy
        circ1 = QuantumVolume(5, seed=1111)

        state1 = AerStatevector(circ1)
        state2 = copy.deepcopy(state1)

        for pa1, pa2 in zip(state1, state2):
            self.assertAlmostEqual(pa1, pa2)

        self.assertNotEqual(id(state1._data), id(state2._data))


    def test_initialize_with_ndarray(self):
        """Test ndarray initialization """
        circ = QuantumVolume(5, seed=1111)
        expected = Statevector(circ)
        state = AerStatevector(expected.data)

        for e, s in zip(expected, state):
            self.assertAlmostEqual(e, s)

    def test_initialize_with_terra_statevector(self):
        """Test Statevector initialization """
        circ = QuantumVolume(5, seed=1111)
        expected = Statevector(circ)
        state = AerStatevector(expected)

        for e, s in zip(expected, state):
            self.assertAlmostEqual(e, s)

    def test_initialize_with_aer_statevector(self):
        """Test AerStatevector initialization """
        circ = QuantumVolume(5, seed=1111)
        expected = AerStatevector(circ)
        state = AerStatevector(expected)

        for e, s in zip(expected, state):
            self.assertAlmostEqual(e, s)

    ####                                          ####
    ###   Copy from test_statevector.py in terra   ###
    ####                                          ####
    @classmethod
    def rand_vec(cls, n, normalize=False):
        """Return complex vector or statevector"""
        seed = np.random.randint(0, np.iinfo(np.int32).max)
        logger.debug("rand_vec default_rng seeded with seed=%s", seed)
        rng = np.random.default_rng(seed)

        vec = rng.random(n) + 1j * rng.random(n)
        if normalize:
            vec /= np.sqrt(np.dot(vec, np.conj(vec)))
        return vec

    def test_init_array_qubit(self):
        """Test subsystem initialization from N-qubit array."""
        # Test automatic inference of qubit subsystems
        vec = self.rand_vec(8)
        for dims in [None, 8]:
            state = AerStatevector(vec, dims=dims)
            assert_allclose(state.data, vec)
            self.assertEqual(state.dim, 8)
            self.assertEqual(state.dims(), (2, 2, 2))
            self.assertEqual(state.num_qubits, 3)

    def test_init_circuit(self):
        """Test initialization from circuit."""
        circuit = QuantumCircuit(3)
        circuit.x(0)
        state = AerStatevector(circuit)

        self.assertEqual(state.dim, 8)
        self.assertEqual(state.dims(), (2, 2, 2))
        self.assertTrue(all(state.data == np.array([0, 1, 0, 0, 0, 0, 0, 0], dtype=complex)))
        self.assertEqual(state.num_qubits, 3)

    def test_init_array_except(self):
        """Test initialization exception from array."""
        vec = self.rand_vec(4)
        self.assertRaises(QiskitError, AerStatevector, vec, dims=[4, 2])
        self.assertRaises(QiskitError, AerStatevector, vec, dims=[2, 4])
        self.assertRaises(QiskitError, AerStatevector, vec, dims=5)

    def test_init_statevector(self):
        """Test initialization from AerStatevector."""
        vec1 = AerStatevector(self.rand_vec(4))
        vec2 = AerStatevector(vec1)
        self.assertEqual(vec1, vec2)

    def test_from_circuit(self):
        """Test initialization from a circuit."""
        # random unitaries
        u0 = random_unitary(2).data
        u1 = random_unitary(2).data
        # add to circuit
        qr = QuantumRegister(2)
        circ = QuantumCircuit(qr)
        circ.unitary(u0, [qr[0]])
        circ.unitary(u1, [qr[1]])
        target = AerStatevector(np.kron(u1, u0).dot([1, 0, 0, 0]))
        vec = AerStatevector.from_instruction(circ)
        self.assertEqual(vec, target)

        # Test tensor product of 1-qubit gates
        circuit = QuantumCircuit(3)
        circuit.h(0)
        circuit.x(1)
        circuit.ry(np.pi / 2, 2)
        target = AerStatevector.from_label("000").evolve(Operator(circuit))
        psi = AerStatevector.from_instruction(circuit)
        self.assertEqual(psi, target)

        # Test decomposition of Controlled-Phase gate
        lam = np.pi / 4
        circuit = QuantumCircuit(2)
        circuit.h(0)
        circuit.h(1)
        circuit.cp(lam, 0, 1)
        target = AerStatevector.from_label("00").evolve(Operator(circuit))
        psi = AerStatevector.from_instruction(circuit)
        self.assertEqual(psi, target)

        # Test decomposition of controlled-H gate
        circuit = QuantumCircuit(2)
        circ.x(0)
        circuit.ch(0, 1)
        target = AerStatevector.from_label("00").evolve(Operator(circuit))
        psi = AerStatevector.from_instruction(circuit)
        self.assertEqual(psi, target)

        # Test custom controlled gate
        qc = QuantumCircuit(2)
        qc.x(0)
        qc.h(1)
        gate = qc.to_gate()
        gate_ctrl = gate.control()

        circuit = QuantumCircuit(3)
        circuit.x(0)
        circuit.append(gate_ctrl, range(3))
        target = AerStatevector.from_label("000").evolve(Operator(circuit))
        psi = AerStatevector.from_instruction(circuit)
        self.assertEqual(psi, target)

        # Test initialize instruction
        target = AerStatevector([1, 0, 0, 1j]) / np.sqrt(2)
        circuit = QuantumCircuit(2)
        circuit.initialize(target.data, [0, 1])
        psi = AerStatevector.from_instruction(circuit)
        self.assertEqual(psi, target)

        # Test reset instruction
        target = AerStatevector([1, 0])
        circuit = QuantumCircuit(1)
        circuit.h(0)
        circuit.reset(0)
        psi = AerStatevector.from_instruction(circuit)
        self.assertEqual(psi, target)

    def test_from_instruction(self):
        """Test initialization from an instruction."""
        target = np.dot(HGate().to_matrix(), [1, 0])
        vec = AerStatevector.from_instruction(HGate()).data
        global_phase_equivalent = matrix_equal(vec, target, ignore_phase=True)
        self.assertTrue(global_phase_equivalent)

    def test_from_label(self):
        """Test initialization from a label"""
        x_p = AerStatevector(np.array([1, 1]) / np.sqrt(2))
        x_m = AerStatevector(np.array([1, -1]) / np.sqrt(2))
        y_p = AerStatevector(np.array([1, 1j]) / np.sqrt(2))
        y_m = AerStatevector(np.array([1, -1j]) / np.sqrt(2))
        z_p = AerStatevector(np.array([1, 0]))
        z_m = AerStatevector(np.array([0, 1]))

        label = "01"
        target = z_p.tensor(z_m)
        self.assertEqual(target, AerStatevector.from_label(label))

        label = "+-"
        target = x_p.tensor(x_m)
        self.assertEqual(target, AerStatevector.from_label(label))

        label = "rl"
        target = y_p.tensor(y_m)
        self.assertEqual(target, AerStatevector.from_label(label))

    def test_equal(self):
        """Test __eq__ method"""
        for _ in range(10):
            vec = self.rand_vec(4)
            self.assertEqual(AerStatevector(vec), AerStatevector(vec.tolist()))

    def test_getitem(self):
        """Test __getitem__ method"""
        for _ in range(10):
            vec = self.rand_vec(4)
            state = AerStatevector(vec)
            for i in range(4):
                self.assertEqual(state[i], vec[i])
                self.assertEqual(state[format(i, "b")], vec[i])

    def test_getitem_except(self):
        """Test __getitem__ method raises exceptions."""
        for i in range(1, 4):
            state = AerStatevector(self.rand_vec(2**i))
            self.assertRaises(QiskitError, state.__getitem__, 2**i)
            self.assertRaises(QiskitError, state.__getitem__, -1)

    def test_copy(self):
        """Test AerStatevector copy method"""
        for _ in range(5):
            vec = self.rand_vec(4)
            orig = AerStatevector(vec)
            cpy = orig.copy()
            cpy._data[0] += 1.0
            self.assertFalse(cpy == orig)

    def test_is_valid(self):
        """Test is_valid method."""
        state = AerStatevector([1, 1])
        self.assertFalse(state.is_valid())
        for _ in range(10):
            state = AerStatevector(self.rand_vec(4, normalize=True))
            self.assertTrue(state.is_valid())

    def test_to_operator(self):
        """Test to_operator method for returning projector."""
        for _ in range(10):
            vec = self.rand_vec(4)
            target = Operator(np.outer(vec, np.conj(vec)))
            op = AerStatevector(vec).to_operator()
            self.assertEqual(op, target)

    def test_evolve(self):
        """Test _evolve method."""
        for _ in range(10):
            op = random_unitary(4)
            vec = self.rand_vec(4)
            target = AerStatevector(np.dot(op.data, vec))
            evolved = AerStatevector(vec).evolve(op)
            self.assertEqual(target, evolved)

    def test_evolve_subsystem(self):
        """Test subsystem _evolve method."""
        # Test evolving single-qubit of 3-qubit system
        for _ in range(5):
            vec = self.rand_vec(8)
            state = AerStatevector(vec)
            op0 = random_unitary(2)
            op1 = random_unitary(2)
            op2 = random_unitary(2)

            # Test evolve on 1-qubit
            op = op0
            op_full = Operator(np.eye(4)).tensor(op)
            target = AerStatevector(np.dot(op_full.data, vec))
            self.assertEqual(state.evolve(op, qargs=[0]), target)

            # Evolve on qubit 1
            op_full = Operator(np.eye(2)).tensor(op).tensor(np.eye(2))
            target = AerStatevector(np.dot(op_full.data, vec))
            self.assertEqual(state.evolve(op, qargs=[1]), target)

            # Evolve on qubit 2
            op_full = op.tensor(np.eye(4))
            target = AerStatevector(np.dot(op_full.data, vec))
            self.assertEqual(state.evolve(op, qargs=[2]), target)

            # Test evolve on 2-qubits
            op = op1.tensor(op0)

            # Evolve on qubits [0, 2]
            op_full = op1.tensor(np.eye(2)).tensor(op0)
            target = AerStatevector(np.dot(op_full.data, vec))
            self.assertEqual(state.evolve(op, qargs=[0, 2]), target)

            # Evolve on qubits [2, 0]
            op_full = op0.tensor(np.eye(2)).tensor(op1)
            target = AerStatevector(np.dot(op_full.data, vec))
            self.assertEqual(state.evolve(op, qargs=[2, 0]), target)

            # Test evolve on 3-qubits
            op = op2.tensor(op1).tensor(op0)

            # Evolve on qubits [0, 1, 2]
            op_full = op
            target = AerStatevector(np.dot(op_full.data, vec))
            self.assertEqual(state.evolve(op, qargs=[0, 1, 2]), target)

            # Evolve on qubits [2, 1, 0]
            op_full = op0.tensor(op1).tensor(op2)
            target = AerStatevector(np.dot(op_full.data, vec))
            self.assertEqual(state.evolve(op, qargs=[2, 1, 0]), target)

    def test_evolve_global_phase(self):
        """Test evolve circuit with global phase."""
        state_i = AerStatevector([1, 0])
        qr = QuantumRegister(2)
        phase = np.pi / 4
        circ = QuantumCircuit(qr, global_phase=phase)
        circ.x(0)
        state_f = state_i.evolve(circ, qargs=[0])
        target = AerStatevector([0, 1]) * np.exp(1j * phase)

        self.assertEqual(state_f, target)

    def test_conjugate(self):
        """Test conjugate method."""
        for _ in range(10):
            vec = self.rand_vec(4)
            target = AerStatevector(np.conj(vec))
            state = AerStatevector(vec).conjugate()
            self.assertEqual(state, target)

    def test_expand(self):
        """Test expand method."""
        for _ in range(10):
            vec0 = self.rand_vec(2)
            vec1 = self.rand_vec(4)
            target = np.kron(vec1, vec0)
            state = AerStatevector(vec0).expand(AerStatevector(vec1))
            self.assertEqual(state.dim, 8)
            self.assertEqual(state.dims(), (2, 2, 2))
            assert_allclose(state.data, target)

    def test_tensor(self):
        """Test tensor method."""
        for _ in range(10):
            vec0 = self.rand_vec(2)
            vec1 = self.rand_vec(4)
            target = np.kron(vec0, vec1)
            state = AerStatevector(vec0).tensor(AerStatevector(vec1))
            self.assertEqual(state.dim, 8)
            self.assertEqual(state.dims(), (2, 2, 2))
            assert_allclose(state.data, target)

    def test_inner(self):
        """Test inner method."""
        for _ in range(10):
            vec0 = AerStatevector(self.rand_vec(4))
            vec1 = AerStatevector(self.rand_vec(4))
            target = np.vdot(vec0.data, vec1.data)
            result = vec0.inner(vec1)
            self.assertAlmostEqual(result, target)

    def test_add(self):
        """Test add method."""
        for _ in range(10):
            vec0 = self.rand_vec(4)
            vec1 = self.rand_vec(4)
            state0 = AerStatevector(vec0)
            state1 = AerStatevector(vec1)
            self.assertEqual(state0 + state1, AerStatevector(vec0 + vec1))

    def test_add_except(self):
        """Test add method raises exceptions."""
        state1 = AerStatevector(self.rand_vec(2))
        state2 = AerStatevector(self.rand_vec(4))
        self.assertRaises(QiskitError, state1.__add__, state2)

    def test_subtract(self):
        """Test subtract method."""
        for _ in range(10):
            vec0 = self.rand_vec(4)
            vec1 = self.rand_vec(4)
            state0 = AerStatevector(vec0)
            state1 = AerStatevector(vec1)
            self.assertEqual(state0 - state1, AerStatevector(vec0 - vec1))

    def test_multiply(self):
        """Test multiply method."""
        for _ in range(10):
            vec = self.rand_vec(4)
            state = AerStatevector(vec)
            val = np.random.rand() + 1j * np.random.rand()
            self.assertEqual(val * state, AerStatevector(val * state))

    def test_negate(self):
        """Test negate method"""
        for _ in range(10):
            vec = self.rand_vec(4)
            state = AerStatevector(vec)
            self.assertEqual(-state, AerStatevector(-1 * vec))

    def test_equiv(self):
        """Test equiv method"""
        vec = np.array([1, 0, 0, -1j]) / np.sqrt(2)
        phase = np.exp(-1j * np.pi / 4)
        statevec = AerStatevector(vec)
        self.assertTrue(statevec.equiv(phase * vec))
        self.assertTrue(statevec.equiv(AerStatevector(phase * vec)))
        self.assertFalse(statevec.equiv(2 * vec))

    def test_equiv_on_circuit(self):
        """Test the equiv method on different types of input."""
        statevec = AerStatevector([1, 0])

        qc = QuantumCircuit(1)
        self.assertTrue(statevec.equiv(qc))
        qc.x(0)
        self.assertFalse(statevec.equiv(qc))

    def test_to_dict(self):
        """Test to_dict method"""

        with self.subTest(msg="dims = (2, 3)"):
            with self.assertRaises(Exception):
                vec = AerStatevector(np.arange(1, 7), dims=(2, 3))

        with self.subTest(msg="dims = (11, )"):
            with self.assertRaises(Exception):
                vec = AerStatevector(np.arange(1, 12), dims=(11,))

        with self.subTest(msg="dims = (2, 11)"):
            with self.assertRaises(Exception):
                vec = AerStatevector(np.arange(1, 23), dims=(2, 11))

    def test_probabilities_product(self):
        """Test probabilities method for product state"""

        state = AerStatevector.from_label("+0")

        # 2-qubit qargs
        with self.subTest(msg="P(None)"):
            probs = state.probabilities()
            target = np.array([0.5, 0, 0.5, 0])
            self.assertTrue(np.allclose(probs, target))

        with self.subTest(msg="P([0, 1])"):
            probs = state.probabilities([0, 1])
            target = np.array([0.5, 0, 0.5, 0])
            self.assertTrue(np.allclose(probs, target))

        with self.subTest(msg="P([1, 0]"):
            probs = state.probabilities([1, 0])
            target = np.array([0.5, 0.5, 0, 0])
            self.assertTrue(np.allclose(probs, target))

        # 1-qubit qargs
        with self.subTest(msg="P([0])"):
            probs = state.probabilities([0])
            target = np.array([1, 0])
            self.assertTrue(np.allclose(probs, target))

        with self.subTest(msg="P([1])"):
            probs = state.probabilities([1])
            target = np.array([0.5, 0.5])
            self.assertTrue(np.allclose(probs, target))

    def test_probabilities_ghz(self):
        """Test probabilities method for GHZ state"""

        state = (AerStatevector.from_label("000") + AerStatevector.from_label("111")) / np.sqrt(2)

        # 3-qubit qargs
        target = np.array([0.5, 0, 0, 0, 0, 0, 0, 0.5])
        for qargs in [[0, 1, 2], [2, 1, 0], [1, 2, 0], [1, 0, 2]]:
            with self.subTest(msg=f"P({qargs})"):
                probs = state.probabilities(qargs)
                self.assertTrue(np.allclose(probs, target))

        # 2-qubit qargs
        target = np.array([0.5, 0, 0, 0.5])
        for qargs in [[0, 1], [2, 1], [1, 2], [1, 2]]:
            with self.subTest(msg=f"P({qargs})"):
                probs = state.probabilities(qargs)
                self.assertTrue(np.allclose(probs, target))

        # 1-qubit qargs
        target = np.array([0.5, 0.5])
        for qargs in [[0], [1], [2]]:
            with self.subTest(msg=f"P({qargs})"):
                probs = state.probabilities(qargs)
                self.assertTrue(np.allclose(probs, target))

    def test_probabilities_w(self):
        """Test probabilities method with W state"""

        state = (
            AerStatevector.from_label("001")
            + AerStatevector.from_label("010")
            + AerStatevector.from_label("100")
        ) / np.sqrt(3)

        # 3-qubit qargs
        target = np.array([0, 1 / 3, 1 / 3, 0, 1 / 3, 0, 0, 0])
        for qargs in [[0, 1, 2], [2, 1, 0], [1, 2, 0], [1, 0, 2]]:
            with self.subTest(msg=f"P({qargs})"):
                probs = state.probabilities(qargs)
                self.assertTrue(np.allclose(probs, target))

        # 2-qubit qargs
        target = np.array([1 / 3, 1 / 3, 1 / 3, 0])
        for qargs in [[0, 1], [2, 1], [1, 2], [1, 2]]:
            with self.subTest(msg=f"P({qargs})"):
                probs = state.probabilities(qargs)
                self.assertTrue(np.allclose(probs, target))

        # 1-qubit qargs
        target = np.array([2 / 3, 1 / 3])
        for qargs in [[0], [1], [2]]:
            with self.subTest(msg=f"P({qargs})"):
                probs = state.probabilities(qargs)
                self.assertTrue(np.allclose(probs, target))

    def test_probabilities_dict_product(self):
        """Test probabilities_dict method for product state"""

        state = AerStatevector.from_label("+0")

        # 2-qubit qargs
        with self.subTest(msg="P(None)"):
            probs = state.probabilities_dict()
            target = {"00": 0.5, "10": 0.5}
            self.assertDictAlmostEqual(probs, target)

        with self.subTest(msg="P([0, 1])"):
            probs = state.probabilities_dict([0, 1])
            target = {"00": 0.5, "10": 0.5}
            self.assertDictAlmostEqual(probs, target)

        with self.subTest(msg="P([1, 0]"):
            probs = state.probabilities_dict([1, 0])
            target = {"00": 0.5, "01": 0.5}
            self.assertDictAlmostEqual(probs, target)

        # 1-qubit qargs
        with self.subTest(msg="P([0])"):
            probs = state.probabilities_dict([0])
            target = {"0": 1}
            self.assertDictAlmostEqual(probs, target)

        with self.subTest(msg="P([1])"):
            probs = state.probabilities_dict([1])
            target = {"0": 0.5, "1": 0.5}
            self.assertDictAlmostEqual(probs, target)

    def test_probabilities_dict_ghz(self):
        """Test probabilities_dict method for GHZ state"""

        state = (AerStatevector.from_label("000") + AerStatevector.from_label("111")) / np.sqrt(2)

        # 3-qubit qargs
        target = {"000": 0.5, "111": 0.5}
        for qargs in [[0, 1, 2], [2, 1, 0], [1, 2, 0], [1, 0, 2]]:
            with self.subTest(msg=f"P({qargs})"):
                probs = state.probabilities_dict(qargs)
                self.assertDictAlmostEqual(probs, target)

        # 2-qubit qargs
        target = {"00": 0.5, "11": 0.5}
        for qargs in [[0, 1], [2, 1], [1, 2], [1, 2]]:
            with self.subTest(msg=f"P({qargs})"):
                probs = state.probabilities_dict(qargs)
                self.assertDictAlmostEqual(probs, target)

        # 1-qubit qargs
        target = {"0": 0.5, "1": 0.5}
        for qargs in [[0], [1], [2]]:
            with self.subTest(msg=f"P({qargs})"):
                probs = state.probabilities_dict(qargs)
                self.assertDictAlmostEqual(probs, target)

    def test_probabilities_dict_w(self):
        """Test probabilities_dict method with W state"""

        state = (
            AerStatevector.from_label("001")
            + AerStatevector.from_label("010")
            + AerStatevector.from_label("100")
        ) / np.sqrt(3)

        # 3-qubit qargs
        target = np.array([0, 1 / 3, 1 / 3, 0, 1 / 3, 0, 0, 0])
        target = {"001": 1 / 3, "010": 1 / 3, "100": 1 / 3}
        for qargs in [[0, 1, 2], [2, 1, 0], [1, 2, 0], [1, 0, 2]]:
            with self.subTest(msg=f"P({qargs})"):
                probs = state.probabilities_dict(qargs)
                self.assertDictAlmostEqual(probs, target)

        # 2-qubit qargs
        target = {"00": 1 / 3, "01": 1 / 3, "10": 1 / 3}
        for qargs in [[0, 1], [2, 1], [1, 2], [1, 2]]:
            with self.subTest(msg=f"P({qargs})"):
                probs = state.probabilities_dict(qargs)
                self.assertDictAlmostEqual(probs, target)

        # 1-qubit qargs
        target = {"0": 2 / 3, "1": 1 / 3}
        for qargs in [[0], [1], [2]]:
            with self.subTest(msg=f"P({qargs})"):
                probs = state.probabilities_dict(qargs)
                self.assertDictAlmostEqual(probs, target)

    def test_sample_counts_ghz(self):
        """Test sample_counts method for GHZ state"""

        shots = 5000
        threshold = 0.02 * shots
        state = (AerStatevector.from_label("000") + AerStatevector.from_label("111")) / np.sqrt(2)
        state.seed(100)

        # 3-qubit qargs
        target = {"000": shots / 2, "111": shots / 2}
        for qargs in [[0, 1, 2], [2, 1, 0], [1, 2, 0], [1, 0, 2]]:

            with self.subTest(msg=f"counts (qargs={qargs})"):
                counts = state.sample_counts(shots, qargs=qargs)
                self.assertDictAlmostEqual(counts, target, threshold)

        # 2-qubit qargs
        target = {"00": shots / 2, "11": shots / 2}
        for qargs in [[0, 1], [2, 1], [1, 2], [1, 2]]:

            with self.subTest(msg=f"counts (qargs={qargs})"):
                counts = state.sample_counts(shots, qargs=qargs)
                self.assertDictAlmostEqual(counts, target, threshold)

        # 1-qubit qargs
        target = {"0": shots / 2, "1": shots / 2}
        for qargs in [[0], [1], [2]]:

            with self.subTest(msg=f"counts (qargs={qargs})"):
                counts = state.sample_counts(shots, qargs=qargs)
                self.assertDictAlmostEqual(counts, target, threshold)

    def test_sample_counts_w(self):
        """Test sample_counts method for W state"""
        shots = 6000
        threshold = 0.02 * shots
        state = (
            AerStatevector.from_label("001")
            + AerStatevector.from_label("010")
            + AerStatevector.from_label("100")
        ) / np.sqrt(3)
        state.seed(100)

        target = {"001": shots / 3, "010": shots / 3, "100": shots / 3}
        for qargs in [[0, 1, 2], [2, 1, 0], [1, 2, 0], [1, 0, 2]]:

            with self.subTest(msg=f"P({qargs})"):
                counts = state.sample_counts(shots, qargs=qargs)
                self.assertDictAlmostEqual(counts, target, threshold)

        # 2-qubit qargs
        target = {"00": shots / 3, "01": shots / 3, "10": shots / 3}
        for qargs in [[0, 1], [2, 1], [1, 2], [1, 2]]:

            with self.subTest(msg=f"P({qargs})"):
                counts = state.sample_counts(shots, qargs=qargs)
                self.assertDictAlmostEqual(counts, target, threshold)

        # 1-qubit qargs
        target = {"0": 2 * shots / 3, "1": shots / 3}
        for qargs in [[0], [1], [2]]:

            with self.subTest(msg=f"P({qargs})"):
                counts = state.sample_counts(shots, qargs=qargs)
                self.assertDictAlmostEqual(counts, target, threshold)

    def test_sample_memory_ghz(self):
        """Test sample_memory method for GHZ state"""

        shots = 2000
        state = (AerStatevector.from_label("000") + AerStatevector.from_label("111")) / np.sqrt(2)
        state.seed(100)

        # 3-qubit qargs
        target = {"000": shots / 2, "111": shots / 2}
        for qargs in [[0, 1, 2], [2, 1, 0], [1, 2, 0], [1, 0, 2]]:

            with self.subTest(msg=f"memory (qargs={qargs})"):
                memory = state.sample_memory(shots, qargs=qargs)
                self.assertEqual(len(memory), shots)
                self.assertEqual(set(memory), set(target))

        # 2-qubit qargs
        target = {"00": shots / 2, "11": shots / 2}
        for qargs in [[0, 1], [2, 1], [1, 2], [1, 2]]:

            with self.subTest(msg=f"memory (qargs={qargs})"):
                memory = state.sample_memory(shots, qargs=qargs)
                self.assertEqual(len(memory), shots)
                self.assertEqual(set(memory), set(target))

        # 1-qubit qargs
        target = {"0": shots / 2, "1": shots / 2}
        for qargs in [[0], [1], [2]]:

            with self.subTest(msg=f"memory (qargs={qargs})"):
                memory = state.sample_memory(shots, qargs=qargs)
                self.assertEqual(len(memory), shots)
                self.assertEqual(set(memory), set(target))

    def test_sample_memory_w(self):
        """Test sample_memory method for W state"""
        shots = 3000
        state = (
            AerStatevector.from_label("001")
            + AerStatevector.from_label("010")
            + AerStatevector.from_label("100")
        ) / np.sqrt(3)
        state.seed(100)

        target = {"001": shots / 3, "010": shots / 3, "100": shots / 3}
        for qargs in [[0, 1, 2], [2, 1, 0], [1, 2, 0], [1, 0, 2]]:

            with self.subTest(msg=f"memory (qargs={qargs})"):
                memory = state.sample_memory(shots, qargs=qargs)
                self.assertEqual(len(memory), shots)
                self.assertEqual(set(memory), set(target))

        # 2-qubit qargs
        target = {"00": shots / 3, "01": shots / 3, "10": shots / 3}
        for qargs in [[0, 1], [2, 1], [1, 2], [1, 2]]:

            with self.subTest(msg=f"memory (qargs={qargs})"):
                memory = state.sample_memory(shots, qargs=qargs)
                self.assertEqual(len(memory), shots)
                self.assertEqual(set(memory), set(target))

        # 1-qubit qargs
        target = {"0": 2 * shots / 3, "1": shots / 3}
        for qargs in [[0], [1], [2]]:

            with self.subTest(msg=f"memory (qargs={qargs})"):
                memory = state.sample_memory(shots, qargs=qargs)
                self.assertEqual(len(memory), shots)
                self.assertEqual(set(memory), set(target))

    def test_reset_2qubit(self):
        """Test reset method for 2-qubit state"""

        state = AerStatevector(np.array([1, 0, 0, 1]) / np.sqrt(2))
        state.seed(100)

        with self.subTest(msg="reset"):
            psi = state.copy()
            value = psi.reset()
            target = AerStatevector(np.array([1, 0, 0, 0]))
            self.assertEqual(value, target)

        with self.subTest(msg="reset"):
            psi = state.copy()
            value = psi.reset([0, 1])
            target = AerStatevector(np.array([1, 0, 0, 0]))
            self.assertEqual(value, target)

        with self.subTest(msg="reset [0]"):
            psi = state.copy()
            value = psi.reset([0])
            targets = [AerStatevector(np.array([1, 0, 0, 0])), AerStatevector(np.array([0, 0, 1, 0]))]
            self.assertIn(value, targets)

        with self.subTest(msg="reset [0]"):
            psi = state.copy()
            value = psi.reset([1])
            targets = [AerStatevector(np.array([1, 0, 0, 0])), AerStatevector(np.array([0, 1, 0, 0]))]
            self.assertIn(value, targets)

    def test_measure_2qubit(self):
        """Test measure method for 2-qubit state"""

        state = AerStatevector.from_label("+0")
        seed = 200
        shots = 100

        with self.subTest(msg="measure"):
            for i in range(shots):
                psi = state.copy()
                psi.seed(seed + i)
                outcome, value = psi.measure()
                self.assertIn(outcome, ["00", "10"])
                if outcome == "00":
                    target = AerStatevector.from_label("00")
                    self.assertEqual(value, target)
                else:
                    target = AerStatevector.from_label("10")
                    self.assertEqual(value, target)

        with self.subTest(msg="measure [0, 1]"):
            for i in range(shots):
                psi = state.copy()
                outcome, value = psi.measure([0, 1])
                self.assertIn(outcome, ["00", "10"])
                if outcome == "00":
                    target = AerStatevector.from_label("00")
                    self.assertEqual(value, target)
                else:
                    target = AerStatevector.from_label("10")
                    self.assertEqual(value, target)

        with self.subTest(msg="measure [1, 0]"):
            for i in range(shots):
                psi = state.copy()
                outcome, value = psi.measure([1, 0])
                self.assertIn(outcome, ["00", "01"])
                if outcome == "00":
                    target = AerStatevector.from_label("00")
                    self.assertEqual(value, target)
                else:
                    target = AerStatevector.from_label("10")
                    self.assertEqual(value, target)

        with self.subTest(msg="measure [0]"):
            for i in range(shots):
                psi = state.copy()
                outcome, value = psi.measure([0])
                self.assertEqual(outcome, "0")
                target = AerStatevector(np.array([1, 0, 1, 0]) / np.sqrt(2))
                self.assertEqual(value, target)

        with self.subTest(msg="measure [1]"):
            for i in range(shots):
                psi = state.copy()
                outcome, value = psi.measure([1])
                self.assertIn(outcome, ["0", "1"])
                if outcome == "0":
                    target = AerStatevector.from_label("00")
                    self.assertEqual(value, target)
                else:
                    target = AerStatevector.from_label("10")
                    self.assertEqual(value, target)

    def test_from_int(self):
        """Test from_int method"""

        with self.subTest(msg="from_int(0, 4)"):
            target = AerStatevector([1, 0, 0, 0])
            value = AerStatevector.from_int(0, 4)
            self.assertEqual(target, value)

        with self.subTest(msg="from_int(3, 4)"):
            target = AerStatevector([0, 0, 0, 1])
            value = AerStatevector.from_int(3, 4)
            self.assertEqual(target, value)

    def test_expval(self):
        """Test expectation_value method"""

        psi = AerStatevector([1, 0, 0, 1]) / np.sqrt(2)
        for label, target in [
            ("II", 1),
            ("XX", 1),
            ("YY", -1),
            ("ZZ", 1),
            ("IX", 0),
            ("YZ", 0),
            ("ZX", 0),
            ("YI", 0),
        ]:
            with self.subTest(msg=f"<{label}>"):
                op = Pauli(label)
                expval = psi.expectation_value(op)
                self.assertAlmostEqual(expval, target)

        psi = AerStatevector([np.sqrt(2), 0, 0, 0, 0, 0, 0, 1 + 1j]) / 2
        for label, target in [
            ("XXX", np.sqrt(2) / 2),
            ("YYY", -np.sqrt(2) / 2),
            ("ZZZ", 0),
            ("XYZ", 0),
            ("YIY", 0),
        ]:
            with self.subTest(msg=f"<{label}>"):
                op = Pauli(label)
                expval = psi.expectation_value(op)
                self.assertAlmostEqual(expval, target)

        labels = ["XXX", "IXI", "YYY", "III"]
        coeffs = [3.0, 5.5, -1j, 23]
        spp_op = SparsePauliOp.from_list(list(zip(labels, coeffs)))
        expval = psi.expectation_value(spp_op)
        target = 25.121320343559642 + 0.7071067811865476j
        self.assertAlmostEqual(expval, target)

    @data(
        "II",
        "IX",
        "IY",
        "IZ",
        "XI",
        "XX",
        "XY",
        "XZ",
        "YI",
        "YX",
        "YY",
        "YZ",
        "ZI",
        "ZX",
        "ZY",
        "ZZ",
        "-II",
        "-IX",
        "-IY",
        "-IZ",
        "-XI",
        "-XX",
        "-XY",
        "-XZ",
        "-YI",
        "-YX",
        "-YY",
        "-YZ",
        "-ZI",
        "-ZX",
        "-ZY",
        "-ZZ",
        "iII",
        "iIX",
        "iIY",
        "iIZ",
        "iXI",
        "iXX",
        "iXY",
        "iXZ",
        "iYI",
        "iYX",
        "iYY",
        "iYZ",
        "iZI",
        "iZX",
        "iZY",
        "iZZ",
        "-iII",
        "-iIX",
        "-iIY",
        "-iIZ",
        "-iXI",
        "-iXX",
        "-iXY",
        "-iXZ",
        "-iYI",
        "-iYX",
        "-iYY",
        "-iYZ",
        "-iZI",
        "-iZX",
        "-iZY",
        "-iZZ",
    )
    def test_expval_pauli(self, pauli):
        """Test expectation_value method for Pauli op"""
        seed = 1020
        op = Pauli(pauli)
        state = random_statevector(2**op.num_qubits, seed=seed)
        state = AerStatevector(state.data)
        target = state.expectation_value(op.to_matrix())
        expval = state.expectation_value(op)
        self.assertAlmostEqual(expval, target)

    @data([0, 1], [0, 2], [1, 0], [1, 2], [2, 0], [2, 1])
    def test_expval_pauli_qargs(self, qubits):
        """Test expectation_value method for Pauli op"""
        seed = 1020
        op = random_pauli(2, seed=seed)
        state = random_statevector(2**3, seed=seed)
        state = AerStatevector(state.data)
        target = state.expectation_value(op.to_matrix(), qubits)
        expval = state.expectation_value(op, qubits)
        self.assertAlmostEqual(expval, target)

    @data(*(qargs for i in range(4) for qargs in permutations(range(4), r=i + 1)))
    def test_probabilities_qargs(self, qargs):
        """Test probabilities method with qargs"""
        # Get initial state
        nq = 4
        nc = len(qargs)
        state_circ = QuantumCircuit(nq, nc)
        for i in range(nq):
            state_circ.ry((i + 1) * np.pi / (nq + 1), i)

        # Get probabilities
        state = AerStatevector(state_circ)
        probs = state.probabilities(qargs)

        # Estimate target probs from simulator measurement
        sim = QasmSimulatorPy()
        shots = 5000
        seed = 100
        circ = transpile(state_circ, sim)
        circ.measure(qargs, range(nc))
        result = sim.run(circ, shots=shots, seed_simulator=seed).result()
        target = np.zeros(2**nc, dtype=float)
        for i, p in result.get_counts(0).int_outcomes().items():
            target[i] = p / shots
        # Compare
        delta = np.linalg.norm(probs - target)
        self.assertLess(delta, 0.05)

    def test_global_phase(self):
        """Test global phase is handled correctly when evolving statevector."""

        qc = QuantumCircuit(1)
        qc.rz(0.5, 0)
        qc2 = transpile(qc, basis_gates=["p"])
        sv = AerStatevector.from_instruction(qc2)
        expected = np.array([0.96891242 - 0.24740396j, 0])
        self.assertEqual(float(qc2.global_phase), 2 * np.pi - 0.25)
        self.assertEqual(sv, AerStatevector(expected))

    def test_reverse_qargs(self):
        """Test reverse_qargs method"""
        circ1 = QFT(5)
        circ2 = circ1.reverse_bits()

        state1 = AerStatevector.from_instruction(circ1)
        state2 = AerStatevector.from_instruction(circ2)
        self.assertEqual(state1.reverse_qargs(), state2)

    def test_drawings(self):
        """Test draw method"""
        qc1 = QFT(5)
        sv = AerStatevector.from_instruction(qc1)
        with self.subTest(msg="str(statevector)"):
            str(sv)
        for drawtype in ["repr", "text", "latex", "latex_source", "qsphere", "hinton", "bloch"]:
            with self.subTest(msg=f"draw('{drawtype}')"):
                sv.draw(drawtype)
        with self.subTest(msg=" draw('latex', convention='vector')"):
            sv.draw("latex", convention="vector")

    def test_state_to_latex_for_large_statevector(self):
        """Test conversion of large dense state vector"""
        sv = AerStatevector(np.ones((2**15, 1)))
        latex_representation = state_to_latex(sv)
        self.assertEqual(
            latex_representation,
            " |000000000000000\\rangle+ |000000000000001\\rangle+ |000000000000010\\rangle+"
            " |000000000000011\\rangle+ |000000000000100\\rangle+ |000000000000101\\rangle +"
            " \\ldots + |111111111111011\\rangle+ |111111111111100\\rangle+"
            " |111111111111101\\rangle+ |111111111111110\\rangle+ |111111111111111\\rangle",
        )

    def test_state_to_latex_for_large_sparse_statevector(self):
        """Test conversion of large sparse state vector"""
        sv = AerStatevector(np.eye(2**15, 1))
        latex_representation = state_to_latex(sv)
        self.assertEqual(latex_representation, " |000000000000000\\rangle")

    def test_number_to_latex_terms(self):
        """Test conversions of complex numbers to latex terms"""

        cases = [
            ([1 - 8e-17, 0], ["", None]),
            ([0, -1], [None, "-"]),
            ([0, 1], [None, ""]),
            ([0, 1j], [None, "i"]),
            ([-1, 1], ["-", "+"]),
            ([0, 1j], [None, "i"]),
            ([-1, 1j], ["-", "+i"]),
            ([1e-16 + 1j], ["i"]),
            ([-1 + 1e-16 * 1j], ["-"]),
            ([-1, -1 - 1j], ["-", "+ (-1 - i)"]),
            ([np.sqrt(2) / 2, np.sqrt(2) / 2], ["\\frac{\\sqrt{2}}{2}", "+\\frac{\\sqrt{2}}{2}"]),
            ([1 + np.sqrt(2)], ["(1 + \\sqrt{2})"]),
        ]
        for numbers, latex_terms in cases:
            terms = numbers_to_latex_terms(numbers)
            self.assertListEqual(terms, latex_terms)

    def test_statevector_draw_latex_regression(self):
        """Test numerical rounding errors are not printed"""
        sv = AerStatevector(np.array([1 - 8e-17, 8.32667268e-17j]))
        latex_string = sv.draw(output="latex_source")
        self.assertTrue(latex_string.startswith(" |0\\rangle"))
        self.assertNotIn("|1\\rangle", latex_string)

    def test_statevector_len(self):
        """Test state vector length"""
        empty_vector = []
        with self.assertRaises(Exception):
            empty_sv = AerStatevector([])

if __name__ == '__main__':
    unittest.main()<|MERGE_RESOLUTION|>--- conflicted
+++ resolved
@@ -62,12 +62,8 @@
     def test_sample_randomness(self):
         """Test randomness of results of sample_counts """
         circ = QuantumVolume(5, seed=1111)
-<<<<<<< HEAD
-        state = AerStatevector(circ)
-=======
 
         state = AerStatevector(circ, seed_simulator=1)
->>>>>>> d0516b63
 
         shots = 1024
         counts0 = state.sample_counts(shots, qargs=range(5))
@@ -81,11 +77,6 @@
         counts2 = state.sample_counts(shots, qargs=range(5))
         counts3 = state.sample_counts(shots, qargs=range(5))
 
-<<<<<<< HEAD
-        self.assertNotEqual(counts0, counts2)
-        self.assertNotEqual(counts1, counts2)
-        self.assertNotEqual(counts2, counts3)
-=======
         self.assertNotEqual(counts2, counts3)
 
         self.assertNotEqual(counts0, counts2)
@@ -122,7 +113,6 @@
         self.assertEqual(counts0, counts4)
         self.assertEqual(counts1, counts5)
 
->>>>>>> d0516b63
 
     def test_method_and_device_properties(self):
         """Test method and device properties"""
