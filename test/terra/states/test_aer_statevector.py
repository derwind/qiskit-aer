# This code is part of Qiskit.
#
# (C) Copyright IBM 2018, 2019, 2020, 2021, 2022.
#
# This code is licensed under the Apache License, Version 2.0. You may
# obtain a copy of this license in the LICENSE.txt file in the root directory
# of this source tree or at http://www.apache.org/licenses/LICENSE-2.0.
#
# Any modifications or derivative works of this code must retain this
# copyright notice, and modified files need to carry a notice indicating
# that they have been altered from the originals.
"""
Integration Tests for AerStatevector
"""

import os
import sys
import unittest
from math import pi
import numpy as np
import logging
from itertools import permutations
from ddt import ddt, data
from numpy.testing import assert_allclose

from qiskit import transpile
from qiskit.exceptions import QiskitError
from qiskit.circuit import QuantumCircuit, QuantumRegister
from qiskit.providers.basicaer import QasmSimulatorPy
from qiskit.quantum_info.random import random_unitary, random_statevector, random_pauli
from qiskit.quantum_info.states import Statevector
from qiskit.circuit.library import QuantumVolume
from qiskit.quantum_info import Kraus
from qiskit.quantum_info.operators.operator import Operator
from qiskit.quantum_info.operators.symplectic import Pauli, SparsePauliOp
from qiskit.quantum_info.operators.predicates import matrix_equal
from qiskit.visualization.state_visualization import numbers_to_latex_terms, state_to_latex
from qiskit.circuit.library import QFT, HGate
sys.path.insert(0, os.path.join(os.path.dirname(__file__), '..', '..', '..'))
from test.terra import common
from qiskit_aer import AerSimulator
from qiskit_aer.aererror import AerError
from qiskit_aer.noise import pauli_error, QuantumError
from qiskit_aer.quantum_info.states import AerStatevector


logger = logging.getLogger(__name__)

@ddt
class TestAerStatevector(common.QiskitAerTestCase):
    """AerState tests"""

    def test_qv(self):
        """Test generation of Aer's StateVector with QV """
        circ = QuantumVolume(5, seed=1111)
        state = AerStatevector(circ)
        expected = Statevector(circ)

        for e, s in zip(expected, state):
            self.assertAlmostEqual(e, s)

    def test_sample_randomness(self):
        """Test randomness of results of sample_counts """
        circ = QuantumVolume(5, seed=1111)
        state = AerStatevector(circ)

        shots = 1024
        counts0 = state.sample_counts(shots, qargs=range(5))
        counts1 = state.sample_counts(shots, qargs=range(5))

        self.assertNotEqual(counts0, counts1)

        state = AerStatevector(circ, seed_simulator=10)

        shots = 1024
        counts2 = state.sample_counts(shots, qargs=range(5))
        counts3 = state.sample_counts(shots, qargs=range(5))

        self.assertNotEqual(counts0, counts2)
        self.assertNotEqual(counts1, counts2)
        self.assertNotEqual(counts2, counts3)

    def test_method_and_device_properties(self):
        """Test method and device properties"""
        circ = QuantumVolume(5, seed=1111)
        state1 = AerStatevector(circ)

        self.assertEqual('statevector', state1.metadata()['method'])
        self.assertEqual('CPU', state1.metadata()['device'])

        state2 = AerStatevector(circ, method='matrix_product_state')
        self.assertEqual('matrix_product_state', state2.metadata()['method'])
        self.assertEqual('CPU', state2.metadata()['device'])

        self.assertEqual(state1, state2)

    def test_GHZ(self):
        """Test each method can process ghz"""
        ghz = QuantumCircuit(4)
        ghz.h(0)
        ghz.cx(0, 1)
        ghz.cx(1, 2)
        ghz.cx(2, 3)

        for method in ["statevector", "matrix_product_state"]:
            sv = AerStatevector(ghz, method=method)
            counts = sv.sample_counts(shots=1024)
            self.assertEqual(2, len(counts))
            self.assertTrue('0000' in counts)
            self.assertTrue('1111' in counts)

    def test_QFT(self):
        """Test each method can process qft"""
        qft = QuantumCircuit(4)
        qft.h(range(4))
        qft.compose(QFT(4), inplace=True)

        for method in ["statevector", "matrix_product_state"]:
            sv = AerStatevector(qft, method=method)
            counts = sv.sample_counts(shots=1024)
            self.assertEqual(1, len(counts))
            self.assertTrue('0000' in counts)

    def test_single_qubit_QV(self):
        """Test single qubit QuantumVolume"""
        state = AerStatevector(QuantumVolume(1))
        counts = state.sample_counts(shots=1024)
        self.assertEqual(1, len(counts))
        self.assertTrue('0' in counts)

    def test_evolve(self):
        """Test method and device properties"""
        circ1 = QuantumVolume(5, seed=1111)
        circ2 = circ1.compose(circ1)
        circ3 = circ2.compose(circ1)

        state1 = AerStatevector(circ1)
        state2 = AerStatevector(circ2)
        state3 = AerStatevector(circ3)

        self.assertEqual(state1.evolve(circ1), state2)
        self.assertEqual(state1.evolve(circ1).evolve(circ1), state3)

    def test_decompose(self):
        """Test basic gates can be decomposed correctly"""
        circ = QuantumCircuit(3)
        circ.h(0)
        circ.x(1)
        circ.ry(np.pi / 2, 2)
        state1 = AerStatevector(circ)

    def test_ry(self):
        """Test ry"""
        circuit = QuantumCircuit(3)
        circuit.h(0)
        circuit.x(1)
        circuit.ry(np.pi / 2, 2)
        psi = AerStatevector.from_instruction(circuit)
        target = AerStatevector.from_label("000").evolve(Operator(circuit))
        self.assertEqual(target, psi)

    def test_u(self):
        """Test u"""
        circuit = QuantumCircuit(3)
        circuit.h(0)
        circuit.h(1)
        circuit.u(0.1, 0.1, 0.1, 0)
        target = AerStatevector.from_label("000").evolve(Operator(circuit))
        psi = AerStatevector.from_instruction(circuit)
        self.assertEqual(psi, target)

    def test_cu(self):
        """Test cu"""
        circuit = QuantumCircuit(3)
        circuit.h(0)
        circuit.h(1)
        circuit.cu(0.1, 0.1, 0.1, 0.1, 0, 1)
        target = AerStatevector.from_label("000").evolve(Operator(circuit))
        psi = AerStatevector.from_instruction(circuit)
        self.assertEqual(psi, target)

    def test_h(self):
        """Test h"""
        circuit = QuantumCircuit(3)
        circuit.h(0)
        circuit.h(1)
        target = AerStatevector.from_label("000").evolve(Operator(circuit))
        psi = AerStatevector.from_instruction(circuit)
        self.assertEqual(psi, target)

    def test_x(self):
        """Test x"""
        circuit = QuantumCircuit(3)
        circuit.h(0)
        circuit.x(1)
        target = AerStatevector.from_label("000").evolve(Operator(circuit))
        psi = AerStatevector.from_instruction(circuit)
        self.assertEqual(psi, target)

    def test_cx(self):
        """Test cx"""
        circuit = QuantumCircuit(3)
        circuit.h(0)
        circuit.cx(0, 1)
        target = AerStatevector.from_label("000").evolve(Operator(circuit))
        psi = AerStatevector.from_instruction(circuit)
        self.assertEqual(psi, target)

    def test_y(self):
        """Test y"""
        circuit = QuantumCircuit(3)
        circuit.h(0)
        circuit.y(1)
        target = AerStatevector.from_label("000").evolve(Operator(circuit))
        psi = AerStatevector.from_instruction(circuit)
        self.assertEqual(psi, target)

    def test_cy(self):
        """Test cy"""
        circuit = QuantumCircuit(3)
        circuit.h(0)
        circuit.cy(0, 1)
        target = AerStatevector.from_label("000").evolve(Operator(circuit))
        psi = AerStatevector.from_instruction(circuit)
        self.assertEqual(psi, target)

    def test_z(self):
        """Test z"""
        circuit = QuantumCircuit(3)
        circuit.h(0)
        circuit.z(0)
        target = AerStatevector.from_label("000").evolve(Operator(circuit))
        psi = AerStatevector.from_instruction(circuit)
        self.assertEqual(psi, target)

    def test_cz(self):
        """Test cz"""
        circuit = QuantumCircuit(3)
        circuit.h(0)
        circuit.cz(0, 1)
        target = AerStatevector.from_label("000").evolve(Operator(circuit))
        psi = AerStatevector.from_instruction(circuit)
        self.assertEqual(psi, target)

    def test_unitary(self):
        """Test unitary"""
        circuit = QuantumCircuit(3)
        mat = random_unitary(8).data
        circuit.unitary(mat, range(3))
        target = AerStatevector.from_label("000").evolve(Operator(circuit))
        psi = AerStatevector.from_instruction(circuit)
        self.assertEqual(psi, target)

    def test_diagonal(self):
        """Test diagonal"""
        circuit = QuantumCircuit(3)
        circuit.h(range(3))
        diagonal = [ 1.0, 1.0, 1.0, -1.0, 1.0, 1.0, 1.0, -1.0 ]
        circuit.diagonal(diagonal, list(range(3)))
        target = AerStatevector.from_label("000").evolve(Operator(circuit))
        psi = AerStatevector.from_instruction(circuit)
        self.assertEqual(psi, target)

    def test_kraus(self):
        """Test kraus"""

        def same_1qubit_statevectors_up_to_global_phase(sv1, sv2):
            if not isinstance(sv1, np.ndarray):
                sv1 = sv1.data
            if not isinstance(sv2, np.ndarray):
                sv2 = sv2.data
            return np.isclose(np.cross(sv1, sv2), 0)

        circuit = QuantumCircuit(1)
        circuit.h(0)
        circuit.y(0)
        p_error = 0.5
        error = pauli_error([('Y', p_error), ('I', 1 - p_error)])
        circuit.append(Kraus(error).to_instruction(), [0])

        circuit_no_noise = QuantumCircuit(1)
        circuit_no_noise.h(0)
        circuit_no_noise.y(0)
        target0 = AerStatevector.from_label("0").evolve(Operator(circuit_no_noise))
        circuit_no_noise.y(0)
        target1 = AerStatevector.from_label("0").evolve(Operator(circuit_no_noise))

        for i in range(100):
            psi = AerStatevector.from_instruction(circuit)
            self.assertTrue(same_1qubit_statevectors_up_to_global_phase(psi, target0) or \
                            same_1qubit_statevectors_up_to_global_phase(psi, target1))

    def test_deepcopy(self):
        """Test deep copy"""
        import copy
        circ1 = QuantumVolume(5, seed=1111)

        state1 = AerStatevector(circ1)
        state2 = copy.deepcopy(state1)

        for pa1, pa2 in zip(state1, state2):
            self.assertAlmostEqual(pa1, pa2)

        self.assertNotEqual(id(state1._data), id(state2._data))


    def test_initialize_with_ndarray(self):
        """Test ndarray initialization """
        circ = QuantumVolume(5, seed=1111)
        expected = Statevector(circ)
        state = AerStatevector(expected.data)

        for e, s in zip(expected, state):
            self.assertAlmostEqual(e, s)

    def test_initialize_with_terra_statevector(self):
        """Test Statevector initialization """
        circ = QuantumVolume(5, seed=1111)
        expected = Statevector(circ)
        state = AerStatevector(expected)

        for e, s in zip(expected, state):
            self.assertAlmostEqual(e, s)

<<<<<<< HEAD
=======
    def test_initialize_with_aer_statevector(self):
        """Test AerStatevector initialization """
        circ = QuantumVolume(5, seed=1111)
        expected = AerStatevector(circ)
        state = AerStatevector(expected)

        for e, s in zip(expected, state):
            self.assertAlmostEqual(e, s)

>>>>>>> 183863fb
    ####                                          ####
    ###   Copy from test_statevector.py in terra   ###
    ####                                          ####
    @classmethod
    def rand_vec(cls, n, normalize=False):
        """Return complex vector or statevector"""
        seed = np.random.randint(0, np.iinfo(np.int32).max)
        logger.debug("rand_vec default_rng seeded with seed=%s", seed)
        rng = np.random.default_rng(seed)

        vec = rng.random(n) + 1j * rng.random(n)
        if normalize:
            vec /= np.sqrt(np.dot(vec, np.conj(vec)))
        return vec

    def test_init_array_qubit(self):
        """Test subsystem initialization from N-qubit array."""
        # Test automatic inference of qubit subsystems
        vec = self.rand_vec(8)
        for dims in [None, 8]:
            state = AerStatevector(vec, dims=dims)
            assert_allclose(state.data, vec)
            self.assertEqual(state.dim, 8)
            self.assertEqual(state.dims(), (2, 2, 2))
            self.assertEqual(state.num_qubits, 3)

    def test_init_circuit(self):
        """Test initialization from circuit."""
        circuit = QuantumCircuit(3)
        circuit.x(0)
        state = AerStatevector(circuit)

        self.assertEqual(state.dim, 8)
        self.assertEqual(state.dims(), (2, 2, 2))
        self.assertTrue(all(state.data == np.array([0, 1, 0, 0, 0, 0, 0, 0], dtype=complex)))
        self.assertEqual(state.num_qubits, 3)

    def test_init_array_except(self):
        """Test initialization exception from array."""
        vec = self.rand_vec(4)
        self.assertRaises(QiskitError, AerStatevector, vec, dims=[4, 2])
        self.assertRaises(QiskitError, AerStatevector, vec, dims=[2, 4])
        self.assertRaises(QiskitError, AerStatevector, vec, dims=5)

    def test_init_statevector(self):
        """Test initialization from AerStatevector."""
        vec1 = AerStatevector(self.rand_vec(4))
        vec2 = AerStatevector(vec1)
        self.assertEqual(vec1, vec2)

    def test_from_circuit(self):
        """Test initialization from a circuit."""
        # random unitaries
        u0 = random_unitary(2).data
        u1 = random_unitary(2).data
        # add to circuit
        qr = QuantumRegister(2)
        circ = QuantumCircuit(qr)
        circ.unitary(u0, [qr[0]])
        circ.unitary(u1, [qr[1]])
        target = AerStatevector(np.kron(u1, u0).dot([1, 0, 0, 0]))
        vec = AerStatevector.from_instruction(circ)
        self.assertEqual(vec, target)

        # Test tensor product of 1-qubit gates
        circuit = QuantumCircuit(3)
        circuit.h(0)
        circuit.x(1)
        circuit.ry(np.pi / 2, 2)
        target = AerStatevector.from_label("000").evolve(Operator(circuit))
        psi = AerStatevector.from_instruction(circuit)
        self.assertEqual(psi, target)

        # Test decomposition of Controlled-Phase gate
        lam = np.pi / 4
        circuit = QuantumCircuit(2)
        circuit.h(0)
        circuit.h(1)
        circuit.cp(lam, 0, 1)
        target = AerStatevector.from_label("00").evolve(Operator(circuit))
        psi = AerStatevector.from_instruction(circuit)
        self.assertEqual(psi, target)

        # Test decomposition of controlled-H gate
        circuit = QuantumCircuit(2)
        circ.x(0)
        circuit.ch(0, 1)
        target = AerStatevector.from_label("00").evolve(Operator(circuit))
        psi = AerStatevector.from_instruction(circuit)
        self.assertEqual(psi, target)

        # Test custom controlled gate
        qc = QuantumCircuit(2)
        qc.x(0)
        qc.h(1)
        gate = qc.to_gate()
        gate_ctrl = gate.control()

        circuit = QuantumCircuit(3)
        circuit.x(0)
        circuit.append(gate_ctrl, range(3))
        target = AerStatevector.from_label("000").evolve(Operator(circuit))
        psi = AerStatevector.from_instruction(circuit)
        self.assertEqual(psi, target)

        # Test initialize instruction
        target = AerStatevector([1, 0, 0, 1j]) / np.sqrt(2)
        circuit = QuantumCircuit(2)
        circuit.initialize(target.data, [0, 1])
        psi = AerStatevector.from_instruction(circuit)
        self.assertEqual(psi, target)

        # Test reset instruction
        target = AerStatevector([1, 0])
        circuit = QuantumCircuit(1)
        circuit.h(0)
        circuit.reset(0)
        psi = AerStatevector.from_instruction(circuit)
        self.assertEqual(psi, target)

    def test_from_instruction(self):
        """Test initialization from an instruction."""
        target = np.dot(HGate().to_matrix(), [1, 0])
        vec = AerStatevector.from_instruction(HGate()).data
        global_phase_equivalent = matrix_equal(vec, target, ignore_phase=True)
        self.assertTrue(global_phase_equivalent)

    def test_from_label(self):
        """Test initialization from a label"""
        x_p = AerStatevector(np.array([1, 1]) / np.sqrt(2))
        x_m = AerStatevector(np.array([1, -1]) / np.sqrt(2))
        y_p = AerStatevector(np.array([1, 1j]) / np.sqrt(2))
        y_m = AerStatevector(np.array([1, -1j]) / np.sqrt(2))
        z_p = AerStatevector(np.array([1, 0]))
        z_m = AerStatevector(np.array([0, 1]))

        label = "01"
        target = z_p.tensor(z_m)
        self.assertEqual(target, AerStatevector.from_label(label))

        label = "+-"
        target = x_p.tensor(x_m)
        self.assertEqual(target, AerStatevector.from_label(label))

        label = "rl"
        target = y_p.tensor(y_m)
        self.assertEqual(target, AerStatevector.from_label(label))

    def test_equal(self):
        """Test __eq__ method"""
        for _ in range(10):
            vec = self.rand_vec(4)
            self.assertEqual(AerStatevector(vec), AerStatevector(vec.tolist()))

    def test_getitem(self):
        """Test __getitem__ method"""
        for _ in range(10):
            vec = self.rand_vec(4)
            state = AerStatevector(vec)
            for i in range(4):
                self.assertEqual(state[i], vec[i])
                self.assertEqual(state[format(i, "b")], vec[i])

    def test_getitem_except(self):
        """Test __getitem__ method raises exceptions."""
        for i in range(1, 4):
            state = AerStatevector(self.rand_vec(2**i))
            self.assertRaises(QiskitError, state.__getitem__, 2**i)
            self.assertRaises(QiskitError, state.__getitem__, -1)

    def test_copy(self):
        """Test AerStatevector copy method"""
        for _ in range(5):
            vec = self.rand_vec(4)
            orig = AerStatevector(vec)
            cpy = orig.copy()
            cpy._data[0] += 1.0
            self.assertFalse(cpy == orig)

    def test_is_valid(self):
        """Test is_valid method."""
        state = AerStatevector([1, 1])
        self.assertFalse(state.is_valid())
        for _ in range(10):
            state = AerStatevector(self.rand_vec(4, normalize=True))
            self.assertTrue(state.is_valid())

    def test_to_operator(self):
        """Test to_operator method for returning projector."""
        for _ in range(10):
            vec = self.rand_vec(4)
            target = Operator(np.outer(vec, np.conj(vec)))
            op = AerStatevector(vec).to_operator()
            self.assertEqual(op, target)

    def test_evolve(self):
        """Test _evolve method."""
        for _ in range(10):
            op = random_unitary(4)
            vec = self.rand_vec(4)
            target = AerStatevector(np.dot(op.data, vec))
            evolved = AerStatevector(vec).evolve(op)
            self.assertEqual(target, evolved)

    def test_evolve_subsystem(self):
        """Test subsystem _evolve method."""
        # Test evolving single-qubit of 3-qubit system
        for _ in range(5):
            vec = self.rand_vec(8)
            state = AerStatevector(vec)
            op0 = random_unitary(2)
            op1 = random_unitary(2)
            op2 = random_unitary(2)

            # Test evolve on 1-qubit
            op = op0
            op_full = Operator(np.eye(4)).tensor(op)
            target = AerStatevector(np.dot(op_full.data, vec))
            self.assertEqual(state.evolve(op, qargs=[0]), target)

            # Evolve on qubit 1
            op_full = Operator(np.eye(2)).tensor(op).tensor(np.eye(2))
            target = AerStatevector(np.dot(op_full.data, vec))
            self.assertEqual(state.evolve(op, qargs=[1]), target)

            # Evolve on qubit 2
            op_full = op.tensor(np.eye(4))
            target = AerStatevector(np.dot(op_full.data, vec))
            self.assertEqual(state.evolve(op, qargs=[2]), target)

            # Test evolve on 2-qubits
            op = op1.tensor(op0)

            # Evolve on qubits [0, 2]
            op_full = op1.tensor(np.eye(2)).tensor(op0)
            target = AerStatevector(np.dot(op_full.data, vec))
            self.assertEqual(state.evolve(op, qargs=[0, 2]), target)

            # Evolve on qubits [2, 0]
            op_full = op0.tensor(np.eye(2)).tensor(op1)
            target = AerStatevector(np.dot(op_full.data, vec))
            self.assertEqual(state.evolve(op, qargs=[2, 0]), target)

            # Test evolve on 3-qubits
            op = op2.tensor(op1).tensor(op0)

            # Evolve on qubits [0, 1, 2]
            op_full = op
            target = AerStatevector(np.dot(op_full.data, vec))
            self.assertEqual(state.evolve(op, qargs=[0, 1, 2]), target)

            # Evolve on qubits [2, 1, 0]
            op_full = op0.tensor(op1).tensor(op2)
            target = AerStatevector(np.dot(op_full.data, vec))
            self.assertEqual(state.evolve(op, qargs=[2, 1, 0]), target)

    def test_evolve_global_phase(self):
        """Test evolve circuit with global phase."""
        state_i = AerStatevector([1, 0])
        qr = QuantumRegister(2)
        phase = np.pi / 4
        circ = QuantumCircuit(qr, global_phase=phase)
        circ.x(0)
        state_f = state_i.evolve(circ, qargs=[0])
        target = AerStatevector([0, 1]) * np.exp(1j * phase)

        self.assertEqual(state_f, target)

    def test_conjugate(self):
        """Test conjugate method."""
        for _ in range(10):
            vec = self.rand_vec(4)
            target = AerStatevector(np.conj(vec))
            state = AerStatevector(vec).conjugate()
            self.assertEqual(state, target)

    def test_expand(self):
        """Test expand method."""
        for _ in range(10):
            vec0 = self.rand_vec(2)
            vec1 = self.rand_vec(4)
            target = np.kron(vec1, vec0)
            state = AerStatevector(vec0).expand(AerStatevector(vec1))
            self.assertEqual(state.dim, 8)
            self.assertEqual(state.dims(), (2, 2, 2))
            assert_allclose(state.data, target)

    def test_tensor(self):
        """Test tensor method."""
        for _ in range(10):
            vec0 = self.rand_vec(2)
            vec1 = self.rand_vec(4)
            target = np.kron(vec0, vec1)
            state = AerStatevector(vec0).tensor(AerStatevector(vec1))
            self.assertEqual(state.dim, 8)
            self.assertEqual(state.dims(), (2, 2, 2))
            assert_allclose(state.data, target)

    def test_inner(self):
        """Test inner method."""
        for _ in range(10):
            vec0 = AerStatevector(self.rand_vec(4))
            vec1 = AerStatevector(self.rand_vec(4))
            target = np.vdot(vec0.data, vec1.data)
            result = vec0.inner(vec1)
            self.assertAlmostEqual(result, target)

    def test_add(self):
        """Test add method."""
        for _ in range(10):
            vec0 = self.rand_vec(4)
            vec1 = self.rand_vec(4)
            state0 = AerStatevector(vec0)
            state1 = AerStatevector(vec1)
            self.assertEqual(state0 + state1, AerStatevector(vec0 + vec1))

    def test_add_except(self):
        """Test add method raises exceptions."""
        state1 = AerStatevector(self.rand_vec(2))
        state2 = AerStatevector(self.rand_vec(4))
        self.assertRaises(QiskitError, state1.__add__, state2)

    def test_subtract(self):
        """Test subtract method."""
        for _ in range(10):
            vec0 = self.rand_vec(4)
            vec1 = self.rand_vec(4)
            state0 = AerStatevector(vec0)
            state1 = AerStatevector(vec1)
            self.assertEqual(state0 - state1, AerStatevector(vec0 - vec1))

    def test_multiply(self):
        """Test multiply method."""
        for _ in range(10):
            vec = self.rand_vec(4)
            state = AerStatevector(vec)
            val = np.random.rand() + 1j * np.random.rand()
            self.assertEqual(val * state, AerStatevector(val * state))

    def test_negate(self):
        """Test negate method"""
        for _ in range(10):
            vec = self.rand_vec(4)
            state = AerStatevector(vec)
            self.assertEqual(-state, AerStatevector(-1 * vec))

    def test_equiv(self):
        """Test equiv method"""
        vec = np.array([1, 0, 0, -1j]) / np.sqrt(2)
        phase = np.exp(-1j * np.pi / 4)
        statevec = AerStatevector(vec)
        self.assertTrue(statevec.equiv(phase * vec))
        self.assertTrue(statevec.equiv(AerStatevector(phase * vec)))
        self.assertFalse(statevec.equiv(2 * vec))

    def test_equiv_on_circuit(self):
        """Test the equiv method on different types of input."""
        statevec = AerStatevector([1, 0])

        qc = QuantumCircuit(1)
        self.assertTrue(statevec.equiv(qc))
        qc.x(0)
        self.assertFalse(statevec.equiv(qc))

    def test_to_dict(self):
        """Test to_dict method"""

        with self.subTest(msg="dims = (2, 3)"):
            with self.assertRaises(Exception):
                vec = AerStatevector(np.arange(1, 7), dims=(2, 3))

        with self.subTest(msg="dims = (11, )"):
            with self.assertRaises(Exception):
                vec = AerStatevector(np.arange(1, 12), dims=(11,))

        with self.subTest(msg="dims = (2, 11)"):
            with self.assertRaises(Exception):
                vec = AerStatevector(np.arange(1, 23), dims=(2, 11))

    def test_probabilities_product(self):
        """Test probabilities method for product state"""

        state = AerStatevector.from_label("+0")

        # 2-qubit qargs
        with self.subTest(msg="P(None)"):
            probs = state.probabilities()
            target = np.array([0.5, 0, 0.5, 0])
            self.assertTrue(np.allclose(probs, target))

        with self.subTest(msg="P([0, 1])"):
            probs = state.probabilities([0, 1])
            target = np.array([0.5, 0, 0.5, 0])
            self.assertTrue(np.allclose(probs, target))

        with self.subTest(msg="P([1, 0]"):
            probs = state.probabilities([1, 0])
            target = np.array([0.5, 0.5, 0, 0])
            self.assertTrue(np.allclose(probs, target))

        # 1-qubit qargs
        with self.subTest(msg="P([0])"):
            probs = state.probabilities([0])
            target = np.array([1, 0])
            self.assertTrue(np.allclose(probs, target))

        with self.subTest(msg="P([1])"):
            probs = state.probabilities([1])
            target = np.array([0.5, 0.5])
            self.assertTrue(np.allclose(probs, target))

    def test_probabilities_ghz(self):
        """Test probabilities method for GHZ state"""

        state = (AerStatevector.from_label("000") + AerStatevector.from_label("111")) / np.sqrt(2)

        # 3-qubit qargs
        target = np.array([0.5, 0, 0, 0, 0, 0, 0, 0.5])
        for qargs in [[0, 1, 2], [2, 1, 0], [1, 2, 0], [1, 0, 2]]:
            with self.subTest(msg=f"P({qargs})"):
                probs = state.probabilities(qargs)
                self.assertTrue(np.allclose(probs, target))

        # 2-qubit qargs
        target = np.array([0.5, 0, 0, 0.5])
        for qargs in [[0, 1], [2, 1], [1, 2], [1, 2]]:
            with self.subTest(msg=f"P({qargs})"):
                probs = state.probabilities(qargs)
                self.assertTrue(np.allclose(probs, target))

        # 1-qubit qargs
        target = np.array([0.5, 0.5])
        for qargs in [[0], [1], [2]]:
            with self.subTest(msg=f"P({qargs})"):
                probs = state.probabilities(qargs)
                self.assertTrue(np.allclose(probs, target))

    def test_probabilities_w(self):
        """Test probabilities method with W state"""

        state = (
            AerStatevector.from_label("001")
            + AerStatevector.from_label("010")
            + AerStatevector.from_label("100")
        ) / np.sqrt(3)

        # 3-qubit qargs
        target = np.array([0, 1 / 3, 1 / 3, 0, 1 / 3, 0, 0, 0])
        for qargs in [[0, 1, 2], [2, 1, 0], [1, 2, 0], [1, 0, 2]]:
            with self.subTest(msg=f"P({qargs})"):
                probs = state.probabilities(qargs)
                self.assertTrue(np.allclose(probs, target))

        # 2-qubit qargs
        target = np.array([1 / 3, 1 / 3, 1 / 3, 0])
        for qargs in [[0, 1], [2, 1], [1, 2], [1, 2]]:
            with self.subTest(msg=f"P({qargs})"):
                probs = state.probabilities(qargs)
                self.assertTrue(np.allclose(probs, target))

        # 1-qubit qargs
        target = np.array([2 / 3, 1 / 3])
        for qargs in [[0], [1], [2]]:
            with self.subTest(msg=f"P({qargs})"):
                probs = state.probabilities(qargs)
                self.assertTrue(np.allclose(probs, target))

    def test_probabilities_dict_product(self):
        """Test probabilities_dict method for product state"""

        state = AerStatevector.from_label("+0")

        # 2-qubit qargs
        with self.subTest(msg="P(None)"):
            probs = state.probabilities_dict()
            target = {"00": 0.5, "10": 0.5}
            self.assertDictAlmostEqual(probs, target)

        with self.subTest(msg="P([0, 1])"):
            probs = state.probabilities_dict([0, 1])
            target = {"00": 0.5, "10": 0.5}
            self.assertDictAlmostEqual(probs, target)

        with self.subTest(msg="P([1, 0]"):
            probs = state.probabilities_dict([1, 0])
            target = {"00": 0.5, "01": 0.5}
            self.assertDictAlmostEqual(probs, target)

        # 1-qubit qargs
        with self.subTest(msg="P([0])"):
            probs = state.probabilities_dict([0])
            target = {"0": 1}
            self.assertDictAlmostEqual(probs, target)

        with self.subTest(msg="P([1])"):
            probs = state.probabilities_dict([1])
            target = {"0": 0.5, "1": 0.5}
            self.assertDictAlmostEqual(probs, target)

    def test_probabilities_dict_ghz(self):
        """Test probabilities_dict method for GHZ state"""

        state = (AerStatevector.from_label("000") + AerStatevector.from_label("111")) / np.sqrt(2)

        # 3-qubit qargs
        target = {"000": 0.5, "111": 0.5}
        for qargs in [[0, 1, 2], [2, 1, 0], [1, 2, 0], [1, 0, 2]]:
            with self.subTest(msg=f"P({qargs})"):
                probs = state.probabilities_dict(qargs)
                self.assertDictAlmostEqual(probs, target)

        # 2-qubit qargs
        target = {"00": 0.5, "11": 0.5}
        for qargs in [[0, 1], [2, 1], [1, 2], [1, 2]]:
            with self.subTest(msg=f"P({qargs})"):
                probs = state.probabilities_dict(qargs)
                self.assertDictAlmostEqual(probs, target)

        # 1-qubit qargs
        target = {"0": 0.5, "1": 0.5}
        for qargs in [[0], [1], [2]]:
            with self.subTest(msg=f"P({qargs})"):
                probs = state.probabilities_dict(qargs)
                self.assertDictAlmostEqual(probs, target)

    def test_probabilities_dict_w(self):
        """Test probabilities_dict method with W state"""

        state = (
            AerStatevector.from_label("001")
            + AerStatevector.from_label("010")
            + AerStatevector.from_label("100")
        ) / np.sqrt(3)

        # 3-qubit qargs
        target = np.array([0, 1 / 3, 1 / 3, 0, 1 / 3, 0, 0, 0])
        target = {"001": 1 / 3, "010": 1 / 3, "100": 1 / 3}
        for qargs in [[0, 1, 2], [2, 1, 0], [1, 2, 0], [1, 0, 2]]:
            with self.subTest(msg=f"P({qargs})"):
                probs = state.probabilities_dict(qargs)
                self.assertDictAlmostEqual(probs, target)

        # 2-qubit qargs
        target = {"00": 1 / 3, "01": 1 / 3, "10": 1 / 3}
        for qargs in [[0, 1], [2, 1], [1, 2], [1, 2]]:
            with self.subTest(msg=f"P({qargs})"):
                probs = state.probabilities_dict(qargs)
                self.assertDictAlmostEqual(probs, target)

        # 1-qubit qargs
        target = {"0": 2 / 3, "1": 1 / 3}
        for qargs in [[0], [1], [2]]:
            with self.subTest(msg=f"P({qargs})"):
                probs = state.probabilities_dict(qargs)
                self.assertDictAlmostEqual(probs, target)

    def test_sample_counts_ghz(self):
        """Test sample_counts method for GHZ state"""

        shots = 2000
        threshold = 0.02 * shots
        state = (AerStatevector.from_label("000") + AerStatevector.from_label("111")) / np.sqrt(2)
        state.seed(100)

        # 3-qubit qargs
        target = {"000": shots / 2, "111": shots / 2}
        for qargs in [[0, 1, 2], [2, 1, 0], [1, 2, 0], [1, 0, 2]]:

            with self.subTest(msg=f"counts (qargs={qargs})"):
                counts = state.sample_counts(shots, qargs=qargs)
                self.assertDictAlmostEqual(counts, target, threshold)

        # 2-qubit qargs
        target = {"00": shots / 2, "11": shots / 2}
        for qargs in [[0, 1], [2, 1], [1, 2], [1, 2]]:

            with self.subTest(msg=f"counts (qargs={qargs})"):
                counts = state.sample_counts(shots, qargs=qargs)
                self.assertDictAlmostEqual(counts, target, threshold)

        # 1-qubit qargs
        target = {"0": shots / 2, "1": shots / 2}
        for qargs in [[0], [1], [2]]:

            with self.subTest(msg=f"counts (qargs={qargs})"):
                counts = state.sample_counts(shots, qargs=qargs)
                self.assertDictAlmostEqual(counts, target, threshold)

    def test_sample_counts_w(self):
        """Test sample_counts method for W state"""
        shots = 3000
        threshold = 0.02 * shots
        state = (
            AerStatevector.from_label("001")
            + AerStatevector.from_label("010")
            + AerStatevector.from_label("100")
        ) / np.sqrt(3)
        state.seed(100)

        target = {"001": shots / 3, "010": shots / 3, "100": shots / 3}
        for qargs in [[0, 1, 2], [2, 1, 0], [1, 2, 0], [1, 0, 2]]:

            with self.subTest(msg=f"P({qargs})"):
                counts = state.sample_counts(shots, qargs=qargs)
                self.assertDictAlmostEqual(counts, target, threshold)

        # 2-qubit qargs
        target = {"00": shots / 3, "01": shots / 3, "10": shots / 3}
        for qargs in [[0, 1], [2, 1], [1, 2], [1, 2]]:

            with self.subTest(msg=f"P({qargs})"):
                counts = state.sample_counts(shots, qargs=qargs)
                self.assertDictAlmostEqual(counts, target, threshold)

        # 1-qubit qargs
        target = {"0": 2 * shots / 3, "1": shots / 3}
        for qargs in [[0], [1], [2]]:

            with self.subTest(msg=f"P({qargs})"):
                counts = state.sample_counts(shots, qargs=qargs)
                self.assertDictAlmostEqual(counts, target, threshold)

    def test_sample_memory_ghz(self):
        """Test sample_memory method for GHZ state"""

        shots = 2000
        state = (AerStatevector.from_label("000") + AerStatevector.from_label("111")) / np.sqrt(2)
        state.seed(100)

        # 3-qubit qargs
        target = {"000": shots / 2, "111": shots / 2}
        for qargs in [[0, 1, 2], [2, 1, 0], [1, 2, 0], [1, 0, 2]]:

            with self.subTest(msg=f"memory (qargs={qargs})"):
                memory = state.sample_memory(shots, qargs=qargs)
                self.assertEqual(len(memory), shots)
                self.assertEqual(set(memory), set(target))

        # 2-qubit qargs
        target = {"00": shots / 2, "11": shots / 2}
        for qargs in [[0, 1], [2, 1], [1, 2], [1, 2]]:

            with self.subTest(msg=f"memory (qargs={qargs})"):
                memory = state.sample_memory(shots, qargs=qargs)
                self.assertEqual(len(memory), shots)
                self.assertEqual(set(memory), set(target))

        # 1-qubit qargs
        target = {"0": shots / 2, "1": shots / 2}
        for qargs in [[0], [1], [2]]:

            with self.subTest(msg=f"memory (qargs={qargs})"):
                memory = state.sample_memory(shots, qargs=qargs)
                self.assertEqual(len(memory), shots)
                self.assertEqual(set(memory), set(target))

    def test_sample_memory_w(self):
        """Test sample_memory method for W state"""
        shots = 3000
        state = (
            AerStatevector.from_label("001")
            + AerStatevector.from_label("010")
            + AerStatevector.from_label("100")
        ) / np.sqrt(3)
        state.seed(100)

        target = {"001": shots / 3, "010": shots / 3, "100": shots / 3}
        for qargs in [[0, 1, 2], [2, 1, 0], [1, 2, 0], [1, 0, 2]]:

            with self.subTest(msg=f"memory (qargs={qargs})"):
                memory = state.sample_memory(shots, qargs=qargs)
                self.assertEqual(len(memory), shots)
                self.assertEqual(set(memory), set(target))

        # 2-qubit qargs
        target = {"00": shots / 3, "01": shots / 3, "10": shots / 3}
        for qargs in [[0, 1], [2, 1], [1, 2], [1, 2]]:

            with self.subTest(msg=f"memory (qargs={qargs})"):
                memory = state.sample_memory(shots, qargs=qargs)
                self.assertEqual(len(memory), shots)
                self.assertEqual(set(memory), set(target))

        # 1-qubit qargs
        target = {"0": 2 * shots / 3, "1": shots / 3}
        for qargs in [[0], [1], [2]]:

            with self.subTest(msg=f"memory (qargs={qargs})"):
                memory = state.sample_memory(shots, qargs=qargs)
                self.assertEqual(len(memory), shots)
                self.assertEqual(set(memory), set(target))

    def test_reset_2qubit(self):
        """Test reset method for 2-qubit state"""

        state = AerStatevector(np.array([1, 0, 0, 1]) / np.sqrt(2))
        state.seed(100)

        with self.subTest(msg="reset"):
            psi = state.copy()
            value = psi.reset()
            target = AerStatevector(np.array([1, 0, 0, 0]))
            self.assertEqual(value, target)

        with self.subTest(msg="reset"):
            psi = state.copy()
            value = psi.reset([0, 1])
            target = AerStatevector(np.array([1, 0, 0, 0]))
            self.assertEqual(value, target)

        with self.subTest(msg="reset [0]"):
            psi = state.copy()
            value = psi.reset([0])
            targets = [AerStatevector(np.array([1, 0, 0, 0])), AerStatevector(np.array([0, 0, 1, 0]))]
            self.assertIn(value, targets)

        with self.subTest(msg="reset [0]"):
            psi = state.copy()
            value = psi.reset([1])
            targets = [AerStatevector(np.array([1, 0, 0, 0])), AerStatevector(np.array([0, 1, 0, 0]))]
            self.assertIn(value, targets)

    def test_measure_2qubit(self):
        """Test measure method for 2-qubit state"""

        state = AerStatevector.from_label("+0")
        seed = 200
        shots = 100

        with self.subTest(msg="measure"):
            for i in range(shots):
                psi = state.copy()
                psi.seed(seed + i)
                outcome, value = psi.measure()
                self.assertIn(outcome, ["00", "10"])
                if outcome == "00":
                    target = AerStatevector.from_label("00")
                    self.assertEqual(value, target)
                else:
                    target = AerStatevector.from_label("10")
                    self.assertEqual(value, target)

        with self.subTest(msg="measure [0, 1]"):
            for i in range(shots):
                psi = state.copy()
                outcome, value = psi.measure([0, 1])
                self.assertIn(outcome, ["00", "10"])
                if outcome == "00":
                    target = AerStatevector.from_label("00")
                    self.assertEqual(value, target)
                else:
                    target = AerStatevector.from_label("10")
                    self.assertEqual(value, target)

        with self.subTest(msg="measure [1, 0]"):
            for i in range(shots):
                psi = state.copy()
                outcome, value = psi.measure([1, 0])
                self.assertIn(outcome, ["00", "01"])
                if outcome == "00":
                    target = AerStatevector.from_label("00")
                    self.assertEqual(value, target)
                else:
                    target = AerStatevector.from_label("10")
                    self.assertEqual(value, target)

        with self.subTest(msg="measure [0]"):
            for i in range(shots):
                psi = state.copy()
                outcome, value = psi.measure([0])
                self.assertEqual(outcome, "0")
                target = AerStatevector(np.array([1, 0, 1, 0]) / np.sqrt(2))
                self.assertEqual(value, target)

        with self.subTest(msg="measure [1]"):
            for i in range(shots):
                psi = state.copy()
                outcome, value = psi.measure([1])
                self.assertIn(outcome, ["0", "1"])
                if outcome == "0":
                    target = AerStatevector.from_label("00")
                    self.assertEqual(value, target)
                else:
                    target = AerStatevector.from_label("10")
                    self.assertEqual(value, target)

    def test_from_int(self):
        """Test from_int method"""

        with self.subTest(msg="from_int(0, 4)"):
            target = AerStatevector([1, 0, 0, 0])
            value = AerStatevector.from_int(0, 4)
            self.assertEqual(target, value)

        with self.subTest(msg="from_int(3, 4)"):
            target = AerStatevector([0, 0, 0, 1])
            value = AerStatevector.from_int(3, 4)
            self.assertEqual(target, value)

    def test_expval(self):
        """Test expectation_value method"""

        psi = AerStatevector([1, 0, 0, 1]) / np.sqrt(2)
        for label, target in [
            ("II", 1),
            ("XX", 1),
            ("YY", -1),
            ("ZZ", 1),
            ("IX", 0),
            ("YZ", 0),
            ("ZX", 0),
            ("YI", 0),
        ]:
            with self.subTest(msg=f"<{label}>"):
                op = Pauli(label)
                expval = psi.expectation_value(op)
                self.assertAlmostEqual(expval, target)

        psi = AerStatevector([np.sqrt(2), 0, 0, 0, 0, 0, 0, 1 + 1j]) / 2
        for label, target in [
            ("XXX", np.sqrt(2) / 2),
            ("YYY", -np.sqrt(2) / 2),
            ("ZZZ", 0),
            ("XYZ", 0),
            ("YIY", 0),
        ]:
            with self.subTest(msg=f"<{label}>"):
                op = Pauli(label)
                expval = psi.expectation_value(op)
                self.assertAlmostEqual(expval, target)

        labels = ["XXX", "IXI", "YYY", "III"]
        coeffs = [3.0, 5.5, -1j, 23]
        spp_op = SparsePauliOp.from_list(list(zip(labels, coeffs)))
        expval = psi.expectation_value(spp_op)
        target = 25.121320343559642 + 0.7071067811865476j
        self.assertAlmostEqual(expval, target)

    @data(
        "II",
        "IX",
        "IY",
        "IZ",
        "XI",
        "XX",
        "XY",
        "XZ",
        "YI",
        "YX",
        "YY",
        "YZ",
        "ZI",
        "ZX",
        "ZY",
        "ZZ",
        "-II",
        "-IX",
        "-IY",
        "-IZ",
        "-XI",
        "-XX",
        "-XY",
        "-XZ",
        "-YI",
        "-YX",
        "-YY",
        "-YZ",
        "-ZI",
        "-ZX",
        "-ZY",
        "-ZZ",
        "iII",
        "iIX",
        "iIY",
        "iIZ",
        "iXI",
        "iXX",
        "iXY",
        "iXZ",
        "iYI",
        "iYX",
        "iYY",
        "iYZ",
        "iZI",
        "iZX",
        "iZY",
        "iZZ",
        "-iII",
        "-iIX",
        "-iIY",
        "-iIZ",
        "-iXI",
        "-iXX",
        "-iXY",
        "-iXZ",
        "-iYI",
        "-iYX",
        "-iYY",
        "-iYZ",
        "-iZI",
        "-iZX",
        "-iZY",
        "-iZZ",
    )
    def test_expval_pauli(self, pauli):
        """Test expectation_value method for Pauli op"""
        seed = 1020
        op = Pauli(pauli)
        state = random_statevector(2**op.num_qubits, seed=seed)
        state = AerStatevector(state.data)
        target = state.expectation_value(op.to_matrix())
        expval = state.expectation_value(op)
        self.assertAlmostEqual(expval, target)

    @data([0, 1], [0, 2], [1, 0], [1, 2], [2, 0], [2, 1])
    def test_expval_pauli_qargs(self, qubits):
        """Test expectation_value method for Pauli op"""
        seed = 1020
        op = random_pauli(2, seed=seed)
        state = random_statevector(2**3, seed=seed)
        state = AerStatevector(state.data)
        target = state.expectation_value(op.to_matrix(), qubits)
        expval = state.expectation_value(op, qubits)
        self.assertAlmostEqual(expval, target)

    @data(*(qargs for i in range(4) for qargs in permutations(range(4), r=i + 1)))
    def test_probabilities_qargs(self, qargs):
        """Test probabilities method with qargs"""
        # Get initial state
        nq = 4
        nc = len(qargs)
        state_circ = QuantumCircuit(nq, nc)
        for i in range(nq):
            state_circ.ry((i + 1) * np.pi / (nq + 1), i)

        # Get probabilities
        state = AerStatevector(state_circ)
        probs = state.probabilities(qargs)

        # Estimate target probs from simulator measurement
        sim = QasmSimulatorPy()
        shots = 5000
        seed = 100
        circ = transpile(state_circ, sim)
        circ.measure(qargs, range(nc))
        result = sim.run(circ, shots=shots, seed_simulator=seed).result()
        target = np.zeros(2**nc, dtype=float)
        for i, p in result.get_counts(0).int_outcomes().items():
            target[i] = p / shots
        # Compare
        delta = np.linalg.norm(probs - target)
        self.assertLess(delta, 0.05)

    def test_global_phase(self):
        """Test global phase is handled correctly when evolving statevector."""

        qc = QuantumCircuit(1)
        qc.rz(0.5, 0)
        qc2 = transpile(qc, basis_gates=["p"])
        sv = AerStatevector.from_instruction(qc2)
        expected = np.array([0.96891242 - 0.24740396j, 0])
        self.assertEqual(float(qc2.global_phase), 2 * np.pi - 0.25)
        self.assertEqual(sv, AerStatevector(expected))

    def test_reverse_qargs(self):
        """Test reverse_qargs method"""
        circ1 = QFT(5)
        circ2 = circ1.reverse_bits()

        state1 = AerStatevector.from_instruction(circ1)
        state2 = AerStatevector.from_instruction(circ2)
        self.assertEqual(state1.reverse_qargs(), state2)

    def test_drawings(self):
        """Test draw method"""
        qc1 = QFT(5)
        sv = AerStatevector.from_instruction(qc1)
        with self.subTest(msg="str(statevector)"):
            str(sv)
        for drawtype in ["repr", "text", "latex", "latex_source", "qsphere", "hinton", "bloch"]:
            with self.subTest(msg=f"draw('{drawtype}')"):
                sv.draw(drawtype)
        with self.subTest(msg=" draw('latex', convention='vector')"):
            sv.draw("latex", convention="vector")

    def test_state_to_latex_for_large_statevector(self):
        """Test conversion of large dense state vector"""
        sv = AerStatevector(np.ones((2**15, 1)))
        latex_representation = state_to_latex(sv)
        self.assertEqual(
            latex_representation,
            " |000000000000000\\rangle+ |000000000000001\\rangle+ |000000000000010\\rangle+"
            " |000000000000011\\rangle+ |000000000000100\\rangle+ |000000000000101\\rangle +"
            " \\ldots + |111111111111011\\rangle+ |111111111111100\\rangle+"
            " |111111111111101\\rangle+ |111111111111110\\rangle+ |111111111111111\\rangle",
        )

    def test_state_to_latex_for_large_sparse_statevector(self):
        """Test conversion of large sparse state vector"""
        sv = AerStatevector(np.eye(2**15, 1))
        latex_representation = state_to_latex(sv)
        self.assertEqual(latex_representation, " |000000000000000\\rangle")

    def test_number_to_latex_terms(self):
        """Test conversions of complex numbers to latex terms"""

        cases = [
            ([1 - 8e-17, 0], ["", None]),
            ([0, -1], [None, "-"]),
            ([0, 1], [None, ""]),
            ([0, 1j], [None, "i"]),
            ([-1, 1], ["-", "+"]),
            ([0, 1j], [None, "i"]),
            ([-1, 1j], ["-", "+i"]),
            ([1e-16 + 1j], ["i"]),
            ([-1 + 1e-16 * 1j], ["-"]),
            ([-1, -1 - 1j], ["-", "+ (-1 - i)"]),
            ([np.sqrt(2) / 2, np.sqrt(2) / 2], ["\\frac{\\sqrt{2}}{2}", "+\\frac{\\sqrt{2}}{2}"]),
            ([1 + np.sqrt(2)], ["(1 + \\sqrt{2})"]),
        ]
        for numbers, latex_terms in cases:
            terms = numbers_to_latex_terms(numbers)
            self.assertListEqual(terms, latex_terms)

    def test_statevector_draw_latex_regression(self):
        """Test numerical rounding errors are not printed"""
        sv = AerStatevector(np.array([1 - 8e-17, 8.32667268e-17j]))
        latex_string = sv.draw(output="latex_source")
        self.assertTrue(latex_string.startswith(" |0\\rangle"))
        self.assertNotIn("|1\\rangle", latex_string)

    def test_statevector_len(self):
        """Test state vector length"""
        empty_vector = []
        with self.assertRaises(Exception):
            empty_sv = AerStatevector([])

if __name__ == '__main__':
    unittest.main()<|MERGE_RESOLUTION|>--- conflicted
+++ resolved
@@ -322,8 +322,6 @@
         for e, s in zip(expected, state):
             self.assertAlmostEqual(e, s)
 
-<<<<<<< HEAD
-=======
     def test_initialize_with_aer_statevector(self):
         """Test AerStatevector initialization """
         circ = QuantumVolume(5, seed=1111)
@@ -333,7 +331,6 @@
         for e, s in zip(expected, state):
             self.assertAlmostEqual(e, s)
 
->>>>>>> 183863fb
     ####                                          ####
     ###   Copy from test_statevector.py in terra   ###
     ####                                          ####
